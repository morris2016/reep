import sys
import datetime
import json
import hashlib
import hmac
import time
import requests
import threading
import pandas as pd
import numpy as np
from sklearn.ensemble import RandomForestClassifier
from sklearn.linear_model import LogisticRegression
from sklearn.preprocessing import StandardScaler
from sklearn.model_selection import train_test_split
from sklearn.metrics import accuracy_score, classification_report
from sklearn.linear_model import LogisticRegression
import joblib
import ta  # Technical Analysis library

from PyQt5.QtWidgets import (
    QApplication, QMainWindow, QWidget,
    QVBoxLayout, QHBoxLayout, QPushButton,
    QLabel, QComboBox, QTableWidget, QTableWidgetItem,
    QHeaderView, QLineEdit, QGroupBox, QFormLayout,
    QTextEdit, QTabWidget, QMessageBox, QFileDialog,
    QProgressBar, QCheckBox
)
from PyQt5.QtCore import Qt, QThread, pyqtSignal, QTimer
from PyQt5.QtGui import QFont, QColor

class EnhancedBinanceAPI:
    """Enhanced Binance API client with robust error handling and historical data"""
    
    def __init__(self, api_key="", api_secret=""):
        self.api_key = api_key
        self.api_secret = api_secret
        self.base_url = "https://api.binance.com"
        self.testnet_url = "https://testnet.binance.vision"
        self.use_testnet = True
        
        self.config = {
            "key_type": "HMAC-SHA-256",
            "description": "Enhanced ML Trading Bot"
        }
    
    def get_server_time(self):
        """Get Binance server time with error handling"""
        try:
            url = f"{self.testnet_url if self.use_testnet else self.base_url}/api/v3/time"
            response = requests.get(url, timeout=10)
            response.raise_for_status()
            return response.json()['serverTime']
        except Exception as e:
            print(f"Error getting server time: {e}")
            return int(time.time() * 1000)
    
    def _send_request(self, method, endpoint, params=None, signed=False):
        """Enhanced request handler with comprehensive error handling"""
        url = f"{self.testnet_url if self.use_testnet else self.base_url}{endpoint}"
        headers = {'X-MBX-APIKEY': self.api_key} if self.api_key else {}
        
        if signed and (not self.api_key or not self.api_secret):
            return {"error": "API credentials required for signed request"}
            
        if signed:
            if params is None:
                params = {}
            params['timestamp'] = self.get_server_time()
            params['recvWindow'] = 5000
            
            query_string = '&'.join([f"{k}={v}" for k, v in sorted(params.items())])
            signature = hmac.new(
                self.api_secret.encode('utf-8'),
                query_string.encode('utf-8'),
                hashlib.sha256
            ).hexdigest()
            params['signature'] = signature
        
        try:
            if method.upper() == 'GET':
                response = requests.get(url, params=params, headers=headers, timeout=10)
            elif method.upper() == 'POST':
                response = requests.post(url, data=params, headers=headers, timeout=10)
            else:
                return {"error": f"Unsupported method: {method}"}
                
            response.raise_for_status()
            return response.json()
            
        except requests.exceptions.Timeout:
            return {"error": "Request timeout"}
        except requests.exceptions.ConnectionError:
            return {"error": "Connection failed"}
        except requests.exceptions.HTTPError as e:
            try:
                error_data = e.response.json()
                return {"error": f"API Error: {error_data.get('msg', 'Unknown error')}"}
            except:
                return {"error": f"HTTP Error {e.response.status_code}"}
        except Exception as e:
            return {"error": f"Unexpected error: {str(e)}"}
    
    def get_account_info(self):
        """Get account information"""
        return self._send_request('GET', "/api/v3/account", signed=True)
    
    def get_ticker_price(self, symbol="BTCUSDT"):
        """Get current price for a symbol"""
        params = {'symbol': symbol}
        return self._send_request('GET', "/api/v3/ticker/price", params=params)
    
    def get_24hr_ticker(self, symbol="BTCUSDT"):
        """Get 24hr ticker statistics"""
        params = {'symbol': symbol}
        return self._send_request('GET', "/api/v3/ticker/24hr", params=params)
    
    def get_historical_klines(self, symbol="BTCUSDT", interval="1m", limit=500):
        """Fetch historical candlestick data for ML training"""
        params = {'symbol': symbol, 'interval': interval, 'limit': limit}
        response = self._send_request('GET', "/api/v3/klines", params=params)
        
        if "error" in response:
            return response
            
        try:
            # Convert to DataFrame
            df = pd.DataFrame(response, columns=[
                'Open_time', 'Open', 'High', 'Low', 'Close', 'Volume',
                'Close_time', 'Quote_volume', 'Trades', 'Taker_buy_base', 
                'Taker_buy_quote', 'Ignore'
            ])
            
            # Convert timestamps and numeric columns
            df['Open_time'] = pd.to_datetime(df['Open_time'], unit='ms')
            numeric_cols = ['Open', 'High', 'Low', 'Close', 'Volume']
            for col in numeric_cols:
                df[col] = pd.to_numeric(df[col])
                
            return df[['Open_time', 'Open', 'High', 'Low', 'Close', 'Volume']].set_index('Open_time')
            
        except Exception as e:
            return {"error": f"Data processing error: {str(e)}"}

class TechnicalAnalyzer:
    """Advanced technical analysis and feature engineering"""
    
    def __init__(self):
        self.feature_names = [
            'sma_10', 'sma_20', 'sma_50', 'ema_12', 'ema_26', 'ema_50',
            'macd', 'macd_signal', 'macd_histogram', 'rsi', 'stoch_k', 'stoch_d',
            'bb_upper', 'bb_lower', 'bb_position', 'bb_width', 'williams_r',
            'volume_sma', 'volume_ratio', 'obv', 'price_change_1', 'price_change_5',
            'price_change_10', 'hl_spread', 'volatility', 'atr', 'cci'
        ]
        
    def calculate_features(self, df):
        """Calculate comprehensive technical indicators"""
        if len(df) < 50:  # Need sufficient data for indicators
            return None
            
        features = {}
        
        try:
            # Moving Averages
            features['sma_10'] = ta.trend.sma_indicator(df['Close'], window=10).iloc[-1]
            features['sma_20'] = ta.trend.sma_indicator(df['Close'], window=20).iloc[-1]
            features['sma_50'] = ta.trend.sma_indicator(df['Close'], window=50).iloc[-1]
            features['ema_12'] = ta.trend.ema_indicator(df['Close'], window=12).iloc[-1]
            features['ema_26'] = ta.trend.ema_indicator(df['Close'], window=26).iloc[-1]
            features['ema_50'] = ta.trend.ema_indicator(df['Close'], window=50).iloc[-1]
            
            # MACD
            macd_line = ta.trend.macd(df['Close'])
            macd_signal_line = ta.trend.macd_signal(df['Close'])
            features['macd'] = macd_line.iloc[-1] if not macd_line.empty else 0
            features['macd_signal'] = macd_signal_line.iloc[-1] if not macd_signal_line.empty else 0
            features['macd_histogram'] = features['macd'] - features['macd_signal']
            
            # Momentum Indicators
            features['rsi'] = ta.momentum.rsi(df['Close'], window=14).iloc[-1]
            
            stoch_k = ta.momentum.stoch(df['High'], df['Low'], df['Close'])
            stoch_d = ta.momentum.stoch_signal(df['High'], df['Low'], df['Close'])
            features['stoch_k'] = stoch_k.iloc[-1] if not stoch_k.empty else 50
            features['stoch_d'] = stoch_d.iloc[-1] if not stoch_d.empty else 50
            
            williams_r = ta.momentum.williams_r(df['High'], df['Low'], df['Close'])
            features['williams_r'] = williams_r.iloc[-1] if not williams_r.empty else -50
            
            # Bollinger Bands
            bb_high = ta.volatility.bollinger_hband(df['Close'])
            bb_low = ta.volatility.bollinger_lband(df['Close'])
            bb_mid = ta.volatility.bollinger_mavg(df['Close'])
            
            if not bb_high.empty and not bb_low.empty and not bb_mid.empty:
                features['bb_upper'] = bb_high.iloc[-1]
                features['bb_lower'] = bb_low.iloc[-1]
                bb_range = features['bb_upper'] - features['bb_lower']
                features['bb_position'] = (df['Close'].iloc[-1] - features['bb_lower']) / bb_range if bb_range > 0 else 0.5
                features['bb_width'] = bb_range / bb_mid.iloc[-1] if bb_mid.iloc[-1] > 0 else 0
            else:
                features['bb_upper'] = features['bb_lower'] = features['bb_position'] = features['bb_width'] = 0
            
            # Volume Indicators
            features['volume_sma'] = df['Volume'].rolling(10).mean().iloc[-1]
            features['volume_ratio'] = df['Volume'].iloc[-1] / features['volume_sma'] if features['volume_sma'] > 0 else 1
            
            obv = ta.volume.on_balance_volume(df['Close'], df['Volume'])
            features['obv'] = obv.iloc[-1] if not obv.empty else 0
            
            # Price Changes
            features['price_change_1'] = (df['Close'].iloc[-1] - df['Close'].iloc[-2]) / df['Close'].iloc[-2] * 100 if len(df) >= 2 else 0
            features['price_change_5'] = (df['Close'].iloc[-1] - df['Close'].iloc[-6]) / df['Close'].iloc[-6] * 100 if len(df) >= 6 else 0
            features['price_change_10'] = (df['Close'].iloc[-1] - df['Close'].iloc[-11]) / df['Close'].iloc[-11] * 100 if len(df) >= 11 else 0
            
            # Volatility and Range
            features['hl_spread'] = (df['High'].iloc[-1] - df['Low'].iloc[-1]) / df['Close'].iloc[-1] * 100
            
            returns = df['Close'].pct_change().dropna()
            features['volatility'] = returns.rolling(20).std().iloc[-1] * 100 if len(returns) >= 20 else 0
            
            # Average True Range
            atr = ta.volatility.average_true_range(df['High'], df['Low'], df['Close'])
            features['atr'] = atr.iloc[-1] if not atr.empty else 0
            
            # Commodity Channel Index
            cci = ta.trend.cci(df['High'], df['Low'], df['Close'])
            features['cci'] = cci.iloc[-1] if not cci.empty else 0
            
            # Clean NaN and infinite values
            for key, value in features.items():
                if pd.isna(value) or np.isinf(value):
                    features[key] = 0
                    
        except Exception as e:
            print(f"Error calculating features: {e}")
            return None
            
        return features

    def advanced_feature_engineering(self, df, market_data):
<<<<<<< HEAD
        """Enhanced feature engineering for 80% accuracy target"""
        try:
            df = df.copy()

            # Market microstructure features
            if {'bid_volume', 'ask_volume'}.issubset(market_data.columns):
                imbalance = (
                    market_data['bid_volume'] - market_data['ask_volume']
                ) / (market_data['bid_volume'] + market_data['ask_volume'])
                df['order_book_imbalance'] = imbalance
            else:
                df['order_book_imbalance'] = 0.0

            # Cross-asset correlations
            if 'btc_dominance' in market_data.columns:
                df['btc_dominance_change'] = market_data['btc_dominance'].pct_change()
            else:
                df['btc_dominance_change'] = 0.0

            if 'fear_greed' in market_data.columns:
                df['fear_greed_normalized'] = (market_data['fear_greed'] - 50) / 50
            else:
                df['fear_greed_normalized'] = 0.0

            # Time-series decomposition
            from scipy import signal
            df['trend_component'] = signal.detrend(df['close']) if 'close' in df.columns else 0.0
            if 'close' in df.columns:
                fourier = np.abs(np.fft.fft(df['close'].values))[: len(df) // 2]
                df['fourier_transform'] = np.mean(fourier)
            else:
                df['fourier_transform'] = 0.0

            # Sentiment features - placeholders for real data sources
            df['sentiment_score'] = 0.0
            df['whale_movement'] = 0.0

            return df
        except Exception as e:
            print(f"Error in advanced feature engineering: {e}")
            return df
=======
        """Generate additional features for improved model accuracy"""
        adv = {}
        try:
            # Market microstructure
            bid_vol = market_data.get('bid_volume', 0)
            ask_vol = market_data.get('ask_volume', 0)
            total_vol = bid_vol + ask_vol
            if total_vol > 0:
                adv['order_book_imbalance'] = (bid_vol - ask_vol) / total_vol
            else:
                adv['order_book_imbalance'] = 0

            # Cross-asset correlations
            adv['btc_dominance_change'] = market_data.get('btc_dominance', 0)
            adv['fear_greed_normalized'] = (
                market_data.get('fear_greed', 50) - 50
            ) / 50

            # Time-series decomposition
            from scipy import signal
            adv['trend_component'] = signal.detrend(df['Close'])[-1]
            ft = np.abs(np.fft.fft(df['Close'].values))
            adv['fourier_transform'] = ft[: len(ft) // 2].mean()

            # Sentiment features (placeholders for integration)
            adv['sentiment_score'] = market_data.get('sentiment', 0)
            adv['whale_movement'] = market_data.get('whale_moves', 0)

            for k, v in adv.items():
                if pd.isna(v) or np.isinf(v):
                    adv[k] = 0
        except Exception as e:
            print(f"Advanced feature error: {e}")
            return {}

        return adv
>>>>>>> 3b9f8189

class MLSignalGenerator:
    """Advanced ML-based trading signal generator with multiple model support"""
    
    def __init__(self):
        self.models = {}
        self.scalers = {}
        self.feature_names = [
            'sma_10', 'sma_20', 'sma_50', 'ema_12', 'ema_26', 'ema_50',
            'macd', 'macd_signal', 'macd_histogram', 'rsi', 'stoch_k', 'stoch_d',
            'bb_position', 'bb_width', 'williams_r', 'volume_ratio', 'obv',
            'price_change_1', 'price_change_5', 'price_change_10', 'hl_spread',
            'volatility', 'atr', 'cci'
        ]
        self.is_trained = False
        self.training_accuracy = 0.0
        self.feature_importance = []
        
    def prepare_features(self, feature_dict):
        """Convert feature dictionary to model input array"""
        features = []
        for name in self.feature_names:
            value = feature_dict.get(name, 0)
            if pd.isna(value) or np.isinf(value):
                value = 0
            features.append(float(value))
        return np.array(features).reshape(1, -1)
    
    def _prepare_training_data(self, historical_data):
        """Enhanced training data preparation with better labeling strategy"""
        features_list = []
        labels = []
        
        analyzer = TechnicalAnalyzer()
        
        # Process multiple DataFrames if provided
        if isinstance(historical_data, list):
            all_segments = []
            for df in historical_data:
                for i in range(50, len(df) - 1, 3):  # Step by 3 for efficiency
                    segment = df.iloc[i-50:i+1]
                    if len(segment) >= 50:
                        all_segments.append((segment, df.iloc[i+1] if i+1 < len(df) else None))
        else:
            all_segments = []
            for i in range(50, len(historical_data) - 1, 3):
                segment = historical_data.iloc[i-50:i+1]
                if len(segment) >= 50:
                    all_segments.append((segment, historical_data.iloc[i+1] if i+1 < len(historical_data) else None))
        
        for segment, next_row in all_segments:
            try:
                # Calculate features
                feature_dict = analyzer.calculate_features(segment)
                if feature_dict is None:
                    continue
                    
                feature_vector = self.prepare_features(feature_dict).flatten()
                features_list.append(feature_vector)
                
                # Enhanced labeling strategy
                current_price = segment['Close'].iloc[-1]
                if next_row is not None:
                    next_price = next_row['Close']
                    price_change = (next_price - current_price) / current_price
                    
                    # Dynamic thresholds based on volatility
                    volatility = feature_dict.get('volatility', 1.0) / 100
                    threshold = max(0.003, volatility * 0.5)  # Minimum 0.3% or half the volatility
                    
                    if price_change > threshold:
                        labels.append(2)  # BUY
                    elif price_change < -threshold:
                        labels.append(0)  # SELL
                    else:
                        labels.append(1)  # HOLD
                else:
                    labels.append(1)  # Default to HOLD if no next price
                    
            except Exception as e:
                print(f"Error processing training sample: {e}")
                continue
                
        return np.array(features_list), np.array(labels)
    
    def train_model(self, historical_data, model_type="random_forest"):
        """Train ML model with enhanced validation"""
        try:
            X, y = self._prepare_training_data(historical_data)
            
            if len(X) < 100:
                print(f"Insufficient training samples: {len(X)}")
                return False
            
            print(f"Training with {len(X)} samples, {len(self.feature_names)} features")
            print(f"Label distribution: BUY: {np.sum(y==2)}, HOLD: {np.sum(y==1)}, SELL: {np.sum(y==0)}")
            
            # Split data with stratification
            X_train, X_test, y_train, y_test = train_test_split(
                X, y, test_size=0.2, random_state=42, stratify=y
            )
            
            # Scale features
            self.scalers[model_type] = StandardScaler()
            X_train_scaled = self.scalers[model_type].fit_transform(X_train)
            X_test_scaled = self.scalers[model_type].transform(X_test)
            
            # Initialize model
            if model_type == "advanced_ensemble":
                self.models[model_type] = AdvancedEnsemble()
                self.models[model_type].fit(X_train_scaled, y_train)
            elif model_type == "random_forest":
                self.models[model_type] = RandomForestClassifier(
                    n_estimators=200,
                    max_depth=15,
                    min_samples_split=5,
                    min_samples_leaf=2,
                    random_state=42,
                    class_weight='balanced',
                    n_jobs=-1
                )
            elif model_type == "xgboost":
                try:
                    import xgboost as xgb
                    self.models[model_type] = xgb.XGBClassifier(
                        n_estimators=200,
                        max_depth=8,
                        learning_rate=0.1,
                        random_state=42,
                        eval_metric='mlogloss'
                    )
                except ImportError:
                    print("XGBoost not available, using Random Forest")
                    return self.train_model(historical_data, "random_forest")
            elif model_type == "advanced_ensemble":
                self.models[model_type] = AdvancedEnsemble()
                self.models[model_type].fit(X_train_scaled, y_train)
                # Evaluate separately
                train_pred = (self.models[model_type].predict(X_train_scaled) > 0.5).astype(int)
                test_pred = (self.models[model_type].predict(X_test_scaled) > 0.5).astype(int)
                train_accuracy = accuracy_score(y_train, train_pred)
                test_accuracy = accuracy_score(y_test, test_pred)
                self.training_accuracy = test_accuracy
                self.feature_importance = []
                self.is_trained = True
                print(f"Training accuracy: {train_accuracy:.3f}")
                print(f"Test accuracy: {test_accuracy:.3f}")
                return True
            
            # Train model
            if model_type != "advanced_ensemble":
                self.models[model_type].fit(X_train_scaled, y_train)
            
            # Evaluate
            train_pred = self.models[model_type].predict(X_train_scaled)
            test_pred = self.models[model_type].predict(X_test_scaled)
            
            train_accuracy = accuracy_score(y_train, train_pred)
            test_accuracy = accuracy_score(y_test, test_pred)
            
            self.training_accuracy = test_accuracy
            
            print(f"Training accuracy: {train_accuracy:.3f}")
            print(f"Test accuracy: {test_accuracy:.3f}")
            
            # Feature importance
            if hasattr(self.models[model_type], 'feature_importances_'):
                importances = self.models[model_type].feature_importances_
                self.feature_importance = list(zip(self.feature_names, importances))
                self.feature_importance.sort(key=lambda x: x[1], reverse=True)
                
                print("Top 5 most important features:")
                for name, importance in self.feature_importance[:5]:
                    print(f"  {name}: {importance:.3f}")
            
            self.is_trained = True
            return True
            
        except Exception as e:
            print(f"Training error: {e}")
            return False
    
    def predict_signal(self, feature_dict, model_type="random_forest"):
        """Generate enhanced trading signal"""
        if not self.is_trained or model_type not in self.models:
            return self._fallback_signal(feature_dict)
            
        try:
            features = self.prepare_features(feature_dict)
            features_scaled = self.scalers[model_type].transform(features)
<<<<<<< HEAD

            if model_type == "advanced_ensemble":
                prob_buy = float(self.models[model_type].predict(features_scaled))
                if prob_buy > 0.55:
                    prediction = 2
                elif prob_buy < 0.45:
                    prediction = 0
                else:
                    prediction = 1
                probabilities = [1 - prob_buy, 0, prob_buy]
=======
            
            if model_type == "advanced_ensemble":
                proba = self.models[model_type].predict_proba(features_scaled)[0]
                prediction = 2 if proba > 0.55 else (0 if proba < 0.45 else 1)
                probabilities = [1-proba, 1-proba, proba]
>>>>>>> 3b9f8189
            else:
                prediction = self.models[model_type].predict(features_scaled)[0]
                probabilities = self.models[model_type].predict_proba(features_scaled)[0]
            
            base_confidence = int(np.max(probabilities) * 100)
            
            # Enhanced confidence calculation
            prob_spread = np.max(probabilities) - np.mean(probabilities)
            if prob_spread > 0.3:
                confidence = min(base_confidence + 15, 95)
            elif prob_spread > 0.2:
                confidence = min(base_confidence + 10, 90)
            else:
                confidence = base_confidence
            
            signal_map = {0: "SELL", 1: "HOLD", 2: "BUY"}
            signal = signal_map.get(prediction, "HOLD")
            
            return signal, confidence
            
        except Exception as e:
            print(f"Prediction error: {e}")
            return self._fallback_signal(feature_dict)
    
    def _fallback_signal(self, feature_dict):
        """Enhanced rule-based fallback system"""
        try:
            # Multi-indicator scoring system
            buy_score = 0
            sell_score = 0
            
            # RSI signals
            rsi = feature_dict.get('rsi', 50)
            if rsi < 25:
                buy_score += 2
            elif rsi < 35:
                buy_score += 1
            elif rsi > 75:
                sell_score += 2
            elif rsi > 65:
                sell_score += 1
            
            # MACD signals
            macd_hist = feature_dict.get('macd_histogram', 0)
            if macd_hist > 0:
                buy_score += 1
            elif macd_hist < 0:
                sell_score += 1
            
            # Bollinger Band signals
            bb_position = feature_dict.get('bb_position', 0.5)
            if bb_position < 0.1:
                buy_score += 1
            elif bb_position > 0.9:
                sell_score += 1
            
            # Volume confirmation
            volume_ratio = feature_dict.get('volume_ratio', 1.0)
            if volume_ratio > 1.5:  # High volume
                if buy_score > sell_score:
                    buy_score += 1
                elif sell_score > buy_score:
                    sell_score += 1
            
            # Generate signal
            if buy_score >= 3:
                return "BUY", min(70 + buy_score * 5, 85)
            elif sell_score >= 3:
                return "SELL", min(70 + sell_score * 5, 85)
            elif buy_score > sell_score:
                return "BUY", 60
            elif sell_score > buy_score:
                return "SELL", 60
            else:
                return "HOLD", 50
                
        except Exception as e:
            print(f"Fallback signal error: {e}")
            return "HOLD", 50
    
    def get_feature_importance(self, model_type="random_forest"):
        """Get feature importance from trained model"""
        return self.feature_importance
    
    def save_model(self, filepath, model_type="random_forest"):
        """Save trained model with metadata"""
        try:
            if model_type in self.models:
                model_data = {
                    'model': self.models[model_type],
                    'scaler': self.scalers[model_type],
                    'feature_names': self.feature_names,
                    'training_accuracy': self.training_accuracy,
                    'feature_importance': self.feature_importance,
                    'model_type': model_type,
                    'timestamp': datetime.datetime.now().isoformat()
                }
                joblib.dump(model_data, filepath)
                return True
        except Exception as e:
            print(f"Error saving model: {e}")
        return False
    
    def load_model(self, filepath):
        """Load pre-trained model with validation"""
        try:
            model_data = joblib.load(filepath)
            model_type = model_data.get('model_type', 'random_forest')
            
            self.models[model_type] = model_data['model']
            self.scalers[model_type] = model_data['scaler']
            self.feature_names = model_data.get('feature_names', self.feature_names)
            self.training_accuracy = model_data.get('training_accuracy', 0.0)
            self.feature_importance = model_data.get('feature_importance', [])
            self.is_trained = True
            
            print(f"Loaded model: {model_type}, Accuracy: {self.training_accuracy:.3f}")
            return True
        except Exception as e:
            print(f"Error loading model: {e}")
            return False


class AdvancedEnsemble:
<<<<<<< HEAD
    """Ensemble model combining tree-based and neural models"""

    def __init__(self):
        from sklearn.ensemble import RandomForestClassifier
        try:
            from xgboost import XGBClassifier
        except Exception:  # pragma: no cover - optional dependency
            XGBClassifier = None
        try:
            from lightgbm import LGBMClassifier
        except Exception:  # pragma: no cover - optional dependency
            LGBMClassifier = None

        self.models = {
            'rf': RandomForestClassifier(n_estimators=500, max_depth=20),
        }
        if XGBClassifier:
            self.models['xgb'] = XGBClassifier(n_estimators=300, learning_rate=0.01)
        if LGBMClassifier:
            self.models['lgb'] = LGBMClassifier(n_estimators=400, num_leaves=50)

        self.meta_model = LogisticRegression()
        self.weights = {
            'rf': 0.4,
            'xgb': 0.35 if 'xgb' in self.models else 0.0,
            'lgb': 0.25 if 'lgb' in self.models else 0.0,
        }

    def fit(self, X, y):
        for model in self.models.values():
            model.fit(X, y)

        meta_features = np.column_stack([
            model.predict_proba(X)[:, 1] for model in self.models.values()
        ])
        self.meta_model.fit(meta_features, y)

    def predict(self, X):
        predictions = {
            name: model.predict_proba(X)[:, 1]
            for name, model in self.models.items()
        }

        weighted = sum(predictions[n] * self.weights.get(n, 0) for n in predictions)
        meta_features = np.column_stack(list(predictions.values()))
        meta_pred = self.meta_model.predict_proba(meta_features)[:, 1]
        final_pred = 0.7 * weighted + 0.3 * meta_pred
        return final_pred


class AdvancedRiskManager:
    """Risk manager using Kelly criterion and adaptive sizing"""
=======
    """Ensemble model combining multiple algorithms"""

    def __init__(self):
        self.models = {
            'rf': RandomForestClassifier(n_estimators=500, max_depth=20),
        }
        try:
            from xgboost import XGBClassifier
            self.models['xgb'] = XGBClassifier(n_estimators=300, learning_rate=0.01)
        except Exception:
            pass
        try:
            from lightgbm import LGBMClassifier
            self.models['lgb'] = LGBMClassifier(n_estimators=400, num_leaves=50)
        except Exception:
            pass

        self.meta_model = LogisticRegression(max_iter=500)
        self.weights = {name: 1 / len(self.models) for name in self.models}

    def fit(self, X, y):
        meta_features = []
        for name, model in self.models.items():
            model.fit(X, y)
            meta_features.append(model.predict_proba(X)[:, 1])
        meta_features = np.column_stack(meta_features)
        self.meta_model.fit(meta_features, y)

    def predict_proba(self, X):
        predictions = []
        for name, model in self.models.items():
            prob = model.predict_proba(X)[:, 1]
            predictions.append(prob * self.weights.get(name, 0))
        weighted = np.sum(predictions, axis=0)
        meta_features = np.column_stack([m.predict_proba(X)[:, 1] for m in self.models.values()])
        meta_prob = self.meta_model.predict_proba(meta_features)[:, 1]
        return 0.7 * weighted + 0.3 * meta_prob


class AdvancedRiskManager:
    """Dynamic position sizing using Kelly criterion"""
>>>>>>> 3b9f8189

    def __init__(self, base_risk=0.02):
        self.base_risk = base_risk
        self.max_risk = 0.05
        self.min_risk = 0.005
        self.consecutive_losses = 0
        self.max_consecutive_losses = 3

<<<<<<< HEAD
    def calculate_position_size(self, signal_confidence, market_volatility, win_rate, ratio):
        kelly_fraction = ((win_rate * ratio) - (1 - win_rate)) / ratio
        kelly_fraction = max(0, min(kelly_fraction, 0.25))

        confidence_multiplier = signal_confidence / 100
        volatility_adjustment = max(0.5, 1 - (market_volatility - 0.02) * 10)
        drawdown_multiplier = max(0.3, 1 - (self.consecutive_losses * 0.2))

        pos_size = self.base_risk * kelly_fraction * confidence_multiplier * volatility_adjustment * drawdown_multiplier
        return max(self.min_risk, min(self.max_risk, pos_size))
=======
    def calculate_position_size(self, signal_confidence, market_volatility, win_rate, avg_ratio):
        kelly = ((win_rate * avg_ratio) - (1 - win_rate)) / max(avg_ratio, 1e-6)
        kelly = max(0, min(kelly, 0.25))
        confidence_mult = signal_confidence / 100
        vol_adjust = max(0.5, 1 - (market_volatility - 0.02) * 10)
        drawdown_mult = max(0.3, 1 - (self.consecutive_losses * 0.2))
        size = self.base_risk * kelly * confidence_mult * vol_adjust * drawdown_mult
        return max(self.min_risk, min(self.max_risk, size))
>>>>>>> 3b9f8189

    def update_performance(self, trade_result):
        if trade_result < 0:
            self.consecutive_losses += 1
        else:
            self.consecutive_losses = 0


class MarketRegimeDetector:
<<<<<<< HEAD
    """Detect market regime based on volatility and trend"""

    def __init__(self, lookback_period=50):
        self.lookback_period = lookback_period

    def detect_regime(self, price_data):
        returns = price_data.pct_change().dropna()
        volatility = returns.rolling(20).std().iloc[-1]
        trend_strength = abs(returns.rolling(20).mean().iloc[-1])

        if volatility > 0.05:
            return 'volatile'
        if trend_strength > 0.02:
            if returns.rolling(5).mean().iloc[-1] > 0:
                return 'trending_up'
            else:
                return 'trending_down'
        return 'ranging'

    def get_strategy_weights(self, regime):
        mapping = {
            'trending_up': {'momentum': 0.7, 'mean_reversion': 0.1, 'breakout': 0.2},
            'trending_down': {'momentum': 0.6, 'mean_reversion': 0.2, 'breakout': 0.2},
            'ranging': {'momentum': 0.2, 'mean_reversion': 0.7, 'breakout': 0.1},
            'volatile': {'momentum': 0.3, 'mean_reversion': 0.3, 'breakout': 0.4},
        }
        return mapping.get(regime, {'momentum': 0.33, 'mean_reversion': 0.33, 'breakout': 0.34})


class OnlineLearningOptimizer:
    """Online learning manager handling concept drift"""
=======
    """Detect market regimes for strategy weighting"""

    def __init__(self, lookback_period=50):
        self.lookback = lookback_period

    def detect_regime(self, prices):
        returns = prices.pct_change().dropna()
        volatility = returns.rolling(20).std().iloc[-1]
        trend = abs(returns.rolling(20).mean().iloc[-1])
        if volatility > 0.05:
            return 'volatile'
        if trend > 0.02:
            return 'trending_up' if returns.rolling(5).mean().iloc[-1] > 0 else 'trending_down'
        return 'ranging'


class OnlineLearningOptimizer:
    """Incremental model updater with concept drift detection"""
>>>>>>> 3b9f8189

    def __init__(self, decay_factor=0.95, drift_threshold=0.1):
        self.decay_factor = decay_factor
        self.drift_threshold = drift_threshold
        self.performance_history = []

<<<<<<< HEAD
    def update_model(self, new_data, new_labels, model):
        current_perf = self.evaluate_performance(model, new_data, new_labels)
        self.performance_history.append(current_perf)

        if self.detect_concept_drift():
            return self.retrain_model(new_data, new_labels)
        return self.incremental_update(model, new_data, new_labels)

    def detect_concept_drift(self, window_size=50):
        if len(self.performance_history) < window_size * 2:
            return False
        recent = np.mean(self.performance_history[-window_size:])
        hist = np.mean(self.performance_history[-window_size*2:-window_size])
        return hist - recent > self.drift_threshold

    def adaptive_hyperparameter_tuning(self, model, perf_trend):
        if perf_trend < 0:
            if hasattr(model, 'learning_rate'):
                model.learning_rate *= 0.9
            if hasattr(model, 'n_estimators'):
                model.n_estimators = min(model.n_estimators + 10, 500)
        else:
            if hasattr(model, 'learning_rate'):
                model.learning_rate *= 1.05
        return model

=======
    def evaluate(self, model, X, y):
        pred = model.predict(X)
        return accuracy_score(y, pred)

    def update(self, model, X_new, y_new):
        perf = self.evaluate(model, X_new, y_new)
        self.performance_history.append(perf)
        if self.detect_drift():
            model.fit(X_new, y_new)
        else:
            if hasattr(model, 'partial_fit'):
                model.partial_fit(X_new, y_new)

    def detect_drift(self, window=50):
        if len(self.performance_history) < window * 2:
            return False
        recent = np.mean(self.performance_history[-window:])
        history = np.mean(self.performance_history[-window*2:-window])
        return history - recent > self.drift_threshold
>>>>>>> 3b9f8189

class BinanceTradingApp(QMainWindow):
    """Main application with comprehensive ML trading capabilities"""
    
    def __init__(self):
        super().__init__()
        self.setWindowTitle("🤖 Advanced ML Binance Trading Bot - Real Intelligence")
        self.setGeometry(100, 100, 1600, 1000)
        self.setMinimumSize(1200, 800)
        
        # Initialize components
        self.binance_api = EnhancedBinanceAPI()
        self.enhanced_data_worker = None
        
        # Trading state
        self.is_trading = False
        self.current_symbol = "BTCUSDT"
        self.current_model = "random_forest"
        
        # Performance tracking
        self.signal_performance = []
        
        # Setup UI
        self.setup_ui()
        self.apply_styling()
        
        # Initialize status
        self.update_connection_status("🔄 Ready - Configure API for live trading")
    
    def setup_ui(self):
        """Setup the complete user interface"""
        self.central_widget = QWidget()
        self.setCentralWidget(self.central_widget)
        
        self.main_layout = QVBoxLayout()
        
        # Create enhanced tab system
        self.tabs = QTabWidget()
        
        # Trading Tab
        self.trading_tab = QWidget()
        self.setup_trading_tab()
        self.tabs.addTab(self.trading_tab, "📈 Live Trading")
        
        # ML Configuration Tab
        self.ml_tab = QWidget()
        self.setup_ml_tab()
        self.tabs.addTab(self.ml_tab, "🤖 Machine Learning")
        
        # API Configuration Tab
        self.config_tab = QWidget()
        self.setup_config_tab()
        self.tabs.addTab(self.config_tab, "⚙️ API Configuration")
        
        # Account Tab
        self.account_tab = QWidget()
        self.setup_account_tab()
        self.tabs.addTab(self.account_tab, "💰 Account Info")
        
        # Analytics Tab
        self.analytics_tab = QWidget()
        self.setup_analytics_tab()
        self.tabs.addTab(self.analytics_tab, "📊 Analytics")
        
        self.main_layout.addWidget(self.tabs)
        self.central_widget.setLayout(self.main_layout)
    
    def setup_trading_tab(self):
        """Setup enhanced trading interface"""
        layout = QVBoxLayout()
        
        # Enhanced status bar
        status_layout = QHBoxLayout()
        
        self.connection_status = QLabel("Connection: Disconnected")
        self.connection_status.setFont(QFont('Arial', 11, QFont.Bold))
        
        self.ml_status = QLabel("ML: Initializing...")
        self.ml_status.setFont(QFont('Arial', 11, QFont.Bold))
        
        self.update_counter_label = QLabel("Updates: 0")
        
        status_layout.addWidget(self.connection_status)
        status_layout.addWidget(QLabel("|"))
        status_layout.addWidget(self.ml_status)
        status_layout.addWidget(QLabel("|"))
        status_layout.addWidget(self.update_counter_label)
        status_layout.addStretch()
        
        layout.addLayout(status_layout)
        
        # Enhanced controls
        controls_layout = QHBoxLayout()
        
        # Symbol selection with popular pairs
        controls_layout.addWidget(QLabel("Symbol:"))
        self.symbol_combo = QComboBox()
        self.symbol_combo.addItems([
            "BTCUSDT", "ETHUSDT", "BNBUSDT", "ADAUSDT", "XRPUSDT", 
            "SOLUSDT", "DOTUSDT", "LINKUSDT", "LTCUSDT", "BCHUSDT",
            "EOSUSDT", "TRXUSDT", "XLMUSDT", "ATOMUSDT", "VETUSDT"
        ])
        self.symbol_combo.currentTextChanged.connect(self.on_symbol_changed)
        controls_layout.addWidget(self.symbol_combo)
        
        # Model selection
        controls_layout.addWidget(QLabel("ML Model:"))
        self.model_combo = QComboBox()
        self.model_combo.addItems([
            "Random Forest",
            "XGBoost",
            "Advanced Ensemble",
            "Fallback Rules",
        ])
        self.model_combo.currentTextChanged.connect(self.on_model_changed)
        controls_layout.addWidget(self.model_combo)
        
        # Auto-retrain option
        self.auto_retrain_checkbox = QCheckBox("Auto-retrain")
        self.auto_retrain_checkbox.setChecked(True)
        controls_layout.addWidget(self.auto_retrain_checkbox)
        
        # Trading controls
        self.start_button = QPushButton("🚀 Start ML Trading")
        self.stop_button = QPushButton("⏹️ Stop")
        self.stop_button.setEnabled(False)
        
        self.start_button.clicked.connect(self.start_ml_trading)
        self.stop_button.clicked.connect(self.stop_ml_trading)
        
        controls_layout.addWidget(self.start_button)
        controls_layout.addWidget(self.stop_button)
        controls_layout.addStretch()
        
        layout.addLayout(controls_layout)
        
        # Enhanced price display
        price_group = QGroupBox("Live Market Data")
        price_layout = QVBoxLayout()
        
        self.price_display = QLabel("💰 Live Price: Waiting for data...")
        self.price_display.setFont(QFont('Arial', 18, QFont.Bold))
        self.price_display.setAlignment(Qt.AlignCenter)
        self.price_display.setMinimumHeight(60)
        self.price_display.setStyleSheet("""
            background: qlineargradient(x1:0, y1:0, x2:1, y2:0, 
                stop:0 #1e1e1e, stop:1 #2a2a2a);
            color: #00ff88; 
            border: 2px solid #444; 
            border-radius: 8px;
            padding: 10px;
        """)
        
        # Market statistics
        stats_layout = QHBoxLayout()
        
        self.stats_24h_change = QLabel("📊 24h Change: --")
        self.stats_24h_volume = QLabel("📈 Volume: --")
        self.stats_high_low = QLabel("⬆️⬇️ High/Low: --")
        self.stats_trades = QLabel("🔄 Trades: --")
        
        for widget in [self.stats_24h_change, self.stats_24h_volume, self.stats_high_low, self.stats_trades]:
            widget.setFont(QFont('Arial', 10))
        
        stats_layout.addWidget(self.stats_24h_change)
        stats_layout.addWidget(self.stats_24h_volume)
        stats_layout.addWidget(self.stats_high_low)
        stats_layout.addWidget(self.stats_trades)
        
        price_layout.addWidget(self.price_display)
        price_layout.addLayout(stats_layout)
        price_group.setLayout(price_layout)
        
        layout.addWidget(price_group)
        
        # Enhanced data tables
        self.setup_enhanced_tables(layout)
        
        self.trading_tab.setLayout(layout)
    
    def setup_ml_tab(self):
        """Setup comprehensive ML configuration and monitoring"""
        layout = QVBoxLayout()
        
        # ML System Status
        status_group = QGroupBox("🤖 ML System Status")
        status_layout = QVBoxLayout()
        
        self.ml_detailed_status = QLabel("Status: Initializing ML system...")
        self.ml_detailed_status.setFont(QFont('Arial', 11, QFont.Bold))
        
        self.training_progress = QProgressBar()
        self.training_progress.setVisible(False)
        
        self.ml_accuracy_label = QLabel("Model Accuracy: Not trained")
        self.ml_model_info = QLabel("Current Model: None loaded")
        
        status_layout.addWidget(self.ml_detailed_status)
        status_layout.addWidget(self.training_progress)
        status_layout.addWidget(self.ml_accuracy_label)
        status_layout.addWidget(self.ml_model_info)
        status_group.setLayout(status_layout)
        
        # Model Management
        model_group = QGroupBox("📁 Model Management")
        model_layout = QFormLayout()
        
        # Model file operations
        file_layout = QHBoxLayout()
        self.model_file_input = QLineEdit()
        self.model_file_input.setPlaceholderText("Select model file path...")
        
        self.browse_button = QPushButton("📂 Browse")
        self.browse_button.clicked.connect(self.browse_model_file)
        
        file_layout.addWidget(self.model_file_input)
        file_layout.addWidget(self.browse_button)
        
        # Action buttons
        button_layout = QHBoxLayout()
        
        self.save_model_button = QPushButton("💾 Save Model")
        self.load_model_button = QPushButton("📤 Load Model")
        self.retrain_button = QPushButton("🔄 Retrain Now")
        self.export_signals_button = QPushButton("📊 Export Signals")
        
        self.save_model_button.clicked.connect(self.save_ml_model)
        self.load_model_button.clicked.connect(self.load_ml_model)
        self.retrain_button.clicked.connect(self.retrain_ml_model)
        self.export_signals_button.clicked.connect(self.export_signal_history)
        
        button_layout.addWidget(self.save_model_button)
        button_layout.addWidget(self.load_model_button)
        button_layout.addWidget(self.retrain_button)
        button_layout.addWidget(self.export_signals_button)
        
        model_layout.addRow("Model File:", file_layout)
        model_layout.addRow("Actions:", button_layout)
        model_group.setLayout(model_layout)
        
        # Feature Importance Display
        features_group = QGroupBox("🎯 Feature Importance")
        features_layout = QVBoxLayout()
        
        self.feature_importance_table = QTableWidget(0, 2)
        self.feature_importance_table.setHorizontalHeaderLabels(["Feature", "Importance"])
        self.feature_importance_table.horizontalHeader().setSectionResizeMode(QHeaderView.Stretch)
        self.feature_importance_table.setMaximumHeight(200)
        
        features_layout.addWidget(self.feature_importance_table)
        features_group.setLayout(features_layout)
        
        # ML Signals History
        signals_group = QGroupBox("🎯 Recent ML Signals")
        signals_layout = QVBoxLayout()
        
        self.ml_signals_table = QTableWidget(0, 7)
        self.ml_signals_table.setHorizontalHeaderLabels([
            "Time", "Symbol", "Signal", "Confidence", "Price", "Model", "Trained"
        ])
        self.ml_signals_table.horizontalHeader().setSectionResizeMode(QHeaderView.Stretch)
        self.ml_signals_table.setMaximumHeight(250)
        
        signals_layout.addWidget(self.ml_signals_table)
        signals_group.setLayout(signals_layout)
        
        # Add all groups
        layout.addWidget(status_group)
        layout.addWidget(model_group)
        layout.addWidget(features_group)
        layout.addWidget(signals_group)
        layout.addStretch()
        
        self.ml_tab.setLayout(layout)
    
    def setup_config_tab(self):
        """Setup enhanced API configuration"""
        layout = QVBoxLayout()
        
        # API Configuration
        api_group = QGroupBox("🔐 Binance API Configuration")
        api_layout = QFormLayout()
        
        # Enhanced API inputs
        self.api_key_input = QLineEdit()
        self.api_key_input.setPlaceholderText("Enter your Binance API Key...")
        self.api_key_input.setEchoMode(QLineEdit.Password)
        
        self.api_secret_input = QLineEdit()
        self.api_secret_input.setPlaceholderText("Enter your Binance API Secret...")
        self.api_secret_input.setEchoMode(QLineEdit.Password)
        
        # Environment selection
        self.testnet_checkbox = QCheckBox("Use Testnet (Recommended for testing)")
        self.testnet_checkbox.setChecked(True)
        
        # Configuration display
        self.config_info = QTextEdit()
        self.config_info.setMaximumHeight(120)
        self.config_info.setPlainText(
            f"🔧 Configuration Details:\n"
            f"• Key Type: {self.binance_api.config['key_type']}\n"
            f"• Description: {self.binance_api.config['description']}\n"
            f"• Environment: {'Testnet' if self.binance_api.use_testnet else 'Live Trading'}\n"
            f"• Status: Not configured\n\n"
            f"⚠️  IMPORTANT: Start with testnet for safety!"
        )
        self.config_info.setReadOnly(True)
        
        # Action buttons
        button_layout = QHBoxLayout()
        
        self.save_config_button = QPushButton("💾 Save Configuration")
        self.test_connection_button = QPushButton("🔗 Test Connection")
        self.clear_config_button = QPushButton("🗑️ Clear")
        
        self.save_config_button.clicked.connect(self.save_api_config)
        self.test_connection_button.clicked.connect(self.test_api_connection)
        self.clear_config_button.clicked.connect(self.clear_api_config)
        
        button_layout.addWidget(self.save_config_button)
        button_layout.addWidget(self.test_connection_button)
        button_layout.addWidget(self.clear_config_button)
        button_layout.addStretch()
        
        # Form assembly
        api_layout.addRow("API Key:", self.api_key_input)
        api_layout.addRow("API Secret:", self.api_secret_input)
        api_layout.addRow("Options:", self.testnet_checkbox)
        api_layout.addRow("Info:", self.config_info)
        api_layout.addRow("Actions:", button_layout)
        
        api_group.setLayout(api_layout)
        layout.addWidget(api_group)
        layout.addStretch()
        
        self.config_tab.setLayout(layout)
    
    def setup_account_tab(self):
        """Setup enhanced account information display"""
        layout = QVBoxLayout()
        
        # Account overview
        overview_group = QGroupBox("💰 Account Overview")
        overview_layout = QVBoxLayout()
        
        self.account_info_display = QTextEdit()
        self.account_info_display.setReadOnly(True)
        self.account_info_display.setPlainText(
            "🔐 Account Information\n" + "="*50 + "\n\n"
            "Please configure API credentials to view account details.\n\n"
            "Features available after configuration:\n"
            "• Real-time balance information\n"
            "• Trading permissions status\n"
            "• Account type and limits\n"
            "• Recent trading activity"
        )
        
        # Refresh controls
        refresh_layout = QHBoxLayout()
        self.refresh_account_button = QPushButton("🔄 Refresh Account Info")
        self.auto_refresh_checkbox = QCheckBox("Auto-refresh every 30s")
        
        self.refresh_account_button.clicked.connect(self.refresh_account_info)
        
        refresh_layout.addWidget(self.refresh_account_button)
        refresh_layout.addWidget(self.auto_refresh_checkbox)
        refresh_layout.addStretch()
        
        overview_layout.addWidget(self.account_info_display)
        overview_layout.addLayout(refresh_layout)
        overview_group.setLayout(overview_layout)
        
        layout.addWidget(overview_group)
        
        self.account_tab.setLayout(layout)
    
    def setup_analytics_tab(self):
        """Setup analytics and performance tracking"""
        layout = QVBoxLayout()
        
        # Performance metrics
        metrics_group = QGroupBox("📈 Performance Metrics")
        metrics_layout = QVBoxLayout()
        
        # Summary stats
        stats_layout = QHBoxLayout()
        
        self.total_signals_label = QLabel("Total Signals: 0")
        self.buy_signals_label = QLabel("Buy Signals: 0")
        self.sell_signals_label = QLabel("Sell Signals: 0")
        self.hold_signals_label = QLabel("Hold Signals: 0")
        
        for label in [self.total_signals_label, self.buy_signals_label, 
                     self.sell_signals_label, self.hold_signals_label]:
            label.setFont(QFont('Arial', 10, QFont.Bold))
        
        stats_layout.addWidget(self.total_signals_label)
        stats_layout.addWidget(self.buy_signals_label)
        stats_layout.addWidget(self.sell_signals_label)
        stats_layout.addWidget(self.hold_signals_label)
        stats_layout.addStretch()
        
        # Performance table
        self.performance_table = QTableWidget(0, 5)
        self.performance_table.setHorizontalHeaderLabels([
            "Time Period", "Signals", "Avg Confidence", "Best Signal", "Model Used"
        ])
        self.performance_table.horizontalHeader().setSectionResizeMode(QHeaderView.Stretch)
        self.performance_table.setMaximumHeight(200)
        
        metrics_layout.addLayout(stats_layout)
        metrics_layout.addWidget(QLabel("Recent Performance:"))
        metrics_layout.addWidget(self.performance_table)
        metrics_group.setLayout(metrics_layout)
        
        layout.addWidget(metrics_group)
        layout.addStretch()
        
        self.analytics_tab.setLayout(layout)
    
    def setup_enhanced_tables(self, parent_layout):
        """Setup enhanced data display tables"""
        # Live Signals Table
        signals_group = QGroupBox("🎯 Live Trading Signals")
        signals_layout = QVBoxLayout()
        
        self.signals_table = QTableWidget(0, 6)
        self.signals_table.setHorizontalHeaderLabels([
            "Time", "Symbol", "Signal", "Price", "Confidence", "Source"
        ])
        self.signals_table.horizontalHeader().setSectionResizeMode(QHeaderView.Stretch)
        self.signals_table.setAlternatingRowColors(True)
        self.signals_table.setMaximumHeight(200)
        
        signals_layout.addWidget(self.signals_table)
        signals_group.setLayout(signals_layout)
        parent_layout.addWidget(signals_group)
        
        # Price History Table
        history_group = QGroupBox("📊 Recent Price Updates")
        history_layout = QVBoxLayout()
        
        self.price_history_table = QTableWidget(0, 5)
        self.price_history_table.setHorizontalHeaderLabels([
            "Time", "Price", "Change %", "Volume", "Trend"
        ])
        self.price_history_table.horizontalHeader().setSectionResizeMode(QHeaderView.Stretch)
        self.price_history_table.setAlternatingRowColors(True)
        self.price_history_table.setMaximumHeight(150)
        
        history_layout.addWidget(self.price_history_table)
        history_group.setLayout(history_layout)
        parent_layout.addWidget(history_group)
    
    def apply_styling(self):
        """Apply comprehensive modern styling"""
        self.setStyleSheet("""
            QMainWindow {
                background: qlineargradient(x1:0, y1:0, x2:0, y2:1,
                    stop:0 #2b2b2b, stop:1 #1e1e1e);
                color: #ffffff;
            }
            
            QTabWidget::pane {
                border: 2px solid #444;
                background: qlineargradient(x1:0, y1:0, x2:0, y2:1,
                    stop:0 #3c3c3c, stop:1 #2a2a2a);
                border-radius: 8px;
            }
            
            QTabBar::tab {
                background: qlineargradient(x1:0, y1:0, x2:0, y2:1,
                    stop:0 #4a4a4a, stop:1 #3a3a3a);
                color: #ffffff;
                padding: 12px 20px;
                margin-right: 3px;
                border-top-left-radius: 8px;
                border-top-right-radius: 8px;
                font-weight: bold;
            }
            
            QTabBar::tab:selected {
                background: qlineargradient(x1:0, y1:0, x2:0, y2:1,
                    stop:0 #606060, stop:1 #4a4a4a);
                border-bottom: 3px solid #00ff88;
            }
            
            QTabBar::tab:hover {
                background: qlineargradient(x1:0, y1:0, x2:0, y2:1,
                    stop:0 #555555, stop:1 #404040);
            }
            
            QLabel {
                color: #ffffff;
                padding: 3px;
            }
            
            QPushButton {
                background: qlineargradient(x1:0, y1:0, x2:0, y2:1,
                    stop:0 #4CAF50, stop:1 #388E3C);
                color: white;
                border: none;
                padding: 10px 16px;
                font-size: 12px;
                font-weight: bold;
                border-radius: 6px;
                min-width: 100px;
            }
            
            QPushButton:hover {
                background: qlineargradient(x1:0, y1:0, x2:0, y2:1,
                    stop:0 #66BB6A, stop:1 #4CAF50);
            }
            
            QPushButton:pressed {
                background: qlineargradient(x1:0, y1:0, x2:0, y2:1,
                    stop:0 #388E3C, stop:1 #2E7D32);
            }
            
            QPushButton:disabled {
                background: #666666;
                color: #999999;
            }
            
            QComboBox, QLineEdit {
                padding: 8px 12px;
                font-size: 12px;
                border: 2px solid #555;
                border-radius: 6px;
                background: qlineargradient(x1:0, y1:0, x2:0, y2:1,
                    stop:0 #4a4a4a, stop:1 #3a3a3a);
                color: #ffffff;
                min-width: 120px;
            }
            
            QComboBox:focus, QLineEdit:focus {
            border: 2px solid #00ff88;
            }
            
            QComboBox::drop-down {
                border: none;
                background: qlineargradient(x1:0, y1:0, x2:0, y2:1,
                    stop:0 #555, stop:1 #444);
                width: 20px;
                border-radius: 4px;
            }
            
            QComboBox::down-arrow {
                image: none;
                border-left: 6px solid transparent;
                border-right: 6px solid transparent;
                border-top: 6px solid #ffffff;
                margin: 2px;
            }
            
            QTableWidget {
                gridline-color: #555;
                background: qlineargradient(x1:0, y1:0, x2:0, y2:1,
                    stop:0 #3c3c3c, stop:1 #2a2a2a);
                alternate-background-color: #4a4a4a;
                color: #ffffff;
                border: 2px solid #555;
                border-radius: 8px;
                selection-background-color: #00ff88;
            }
            
            QHeaderView::section {
                background: qlineargradient(x1:0, y1:0, x2:0, y2:1,
                    stop:0 #606060, stop:1 #4a4a4a);
                padding: 10px;
                border: 1px solid #555;
                font-weight: bold;
                color: #ffffff;
                border-radius: 4px;
            }
            
            QHeaderView::section:hover {
                background: qlineargradient(x1:0, y1:0, x2:0, y2:1,
                    stop:0 #707070, stop:1 #5a5a5a);
            }
            
            QGroupBox {
                font-weight: bold;
                border: 2px solid #555;
                border-radius: 12px;
                margin-top: 15px;
                padding-top: 15px;
                background: qlineargradient(x1:0, y1:0, x2:0, y2:1,
                    stop:0 #3a3a3a, stop:1 #2a2a2a);
            }
            
            QGroupBox::title {
                subcontrol-origin: margin;
                left: 15px;
                padding: 0 10px 0 10px;
                color: #00ff88;
                font-size: 14px;
                font-weight: bold;
                background: qlineargradient(x1:0, y1:0, x2:1, y2:0,
                    stop:0 #3c3c3c, stop:1 #4a4a4a);
                border-radius: 6px;
            }
            
            QTextEdit {
                background: qlineargradient(x1:0, y1:0, x2:0, y2:1,
                    stop:0 #4a4a4a, stop:1 #3a3a3a);
                color: #ffffff;
                border: 2px solid #555;
                border-radius: 8px;
                padding: 8px;
                selection-background-color: #00ff88;
                selection-color: #000000;
            }
            
            QCheckBox {
                color: #ffffff;
                font-weight: bold;
                spacing: 8px;
            }
            
            QCheckBox::indicator {
                width: 20px;
                height: 20px;
                border: 2px solid #555;
                border-radius: 6px;
                background: qlineargradient(x1:0, y1:0, x2:0, y2:1,
                    stop:0 #3a3a3a, stop:1 #2a2a2a);
            }
            
            QCheckBox::indicator:checked {
                background: qlineargradient(x1:0, y1:0, x2:0, y2:1,
                    stop:0 #00ff88, stop:1 #00cc66);
                border: 2px solid #00ff88;
            }
            
            QCheckBox::indicator:hover {
                border: 2px solid #00ff88;
                background: qlineargradient(x1:0, y1:0, x2:0, y2:1,
                    stop:0 #4a4a4a, stop:1 #3a3a3a);
            }
            
            QProgressBar {
                border: 2px solid #555;
                border-radius: 8px;
                text-align: center;
                color: #ffffff;
                font-weight: bold;
                background: qlineargradient(x1:0, y1:0, x2:0, y2:1,
                    stop:0 #3a3a3a, stop:1 #2a2a2a);
                min-height: 25px;
            }
            
            QProgressBar::chunk {
                background: qlineargradient(x1:0, y1:0, x2:1, y2:0,
                    stop:0 #00ff88, stop:0.5 #00cc66, stop:1 #00aa44);
                border-radius: 6px;
                margin: 2px;
            }
            
            QScrollBar:vertical {
                background: #3a3a3a;
                width: 12px;
                border-radius: 6px;
            }
            
            QScrollBar::handle:vertical {
                background: #555;
                border-radius: 6px;
                min-height: 20px;
            }
            
            QScrollBar::handle:vertical:hover {
                background: #666;
            }
        """)
    
    # ===== CORE EVENT HANDLERS AND FUNCTIONALITY =====
    
    def on_symbol_changed(self, symbol):
        """Handle symbol change with intelligent restart logic"""
        old_symbol = self.current_symbol
        self.current_symbol = symbol
        
        self.update_connection_status(f"🔄 Symbol changed: {old_symbol} → {symbol}")
        
        if self.enhanced_data_worker and self.enhanced_data_worker.running:
            reply = QMessageBox.question(self, "Symbol Change", 
                f"Changing symbol will restart data collection.\n"
                f"Current progress will be lost. Continue?",
                QMessageBox.Yes | QMessageBox.No)
            
            if reply == QMessageBox.Yes:
                self.stop_ml_trading()
                # Use QTimer to restart after UI updates
                QTimer.singleShot(2000, self.start_ml_trading)
            else:
                # Revert symbol change
                self.symbol_combo.blockSignals(True)
                self.symbol_combo.setCurrentText(old_symbol)
                self.symbol_combo.blockSignals(False)
                self.current_symbol = old_symbol
    
    def on_model_changed(self, model_text):
        """Handle ML model selection with validation"""
        model_map = {
            "Random Forest": "random_forest",
            "XGBoost": "xgboost",
            "Advanced Ensemble": "advanced_ensemble",
            "Fallback Rules": "fallback",
        }
        
        new_model = model_map.get(model_text, "random_forest")
        
        if new_model == self.current_model:
            return  # No change needed
        
        old_model = self.current_model
        self.current_model = new_model
        
        if self.enhanced_data_worker:
            if new_model == "fallback":
                # Switch to fallback mode immediately
                self.enhanced_data_worker.ml_generator.is_trained = False
                self.update_ml_status("🔧 Using Fallback Rules (No training required)")
                self.ml_accuracy_label.setText("Model Accuracy: N/A (Rule-based)")
                self.ml_model_info.setText("Current Model: Fallback Rules")
                self.update_feature_importance_display([])
            else:
                # Check if we need to train the new model type
                if (not self.enhanced_data_worker.ml_generator.is_trained or 
                    new_model not in self.enhanced_data_worker.ml_generator.models):
                    
                    if self.auto_retrain_checkbox.isChecked():
                        self.update_ml_status(f"🔄 Switching to {model_text}...")
                        self.enhanced_data_worker.set_model_type(new_model)
                    else:
                        reply = QMessageBox.question(self, "Model Change",
                            f"Switching to {model_text} requires training.\n"
                            f"Start training now?",
                            QMessageBox.Yes | QMessageBox.No)
                        
                        if reply == QMessageBox.Yes:
                            self.enhanced_data_worker.set_model_type(new_model)
                        else:
                            # Revert model change
                            self.model_combo.blockSignals(True)
                            self.model_combo.setCurrentText(old_model.replace('_', ' ').title())
                            self.model_combo.blockSignals(False)
                            self.current_model = old_model
                            return
                else:
                    # Model already trained, switch immediately
                    self.enhanced_data_worker.set_model_type(new_model)
                    accuracy = self.enhanced_data_worker.ml_generator.training_accuracy
                    self.update_ml_status(f"✅ Switched to {model_text} (Accuracy: {accuracy:.1%})")
        
        self.ml_model_info.setText(f"Current Model: {model_text}")
    
    def start_ml_trading(self):
        """Start comprehensive ML trading system with validation"""
        # Validate API configuration
        if not self.binance_api.api_key and not self.binance_api.api_secret:
            reply = QMessageBox.question(self, "Demo Mode", 
                "No API credentials configured.\n\n"
                "Run in demo mode with simulated data?",
                QMessageBox.Yes | QMessageBox.No)
            
            if reply != QMessageBox.Yes:
                return
        
        # Validate symbol selection
        self.current_symbol = self.symbol_combo.currentText()
        if not self.current_symbol:
            QMessageBox.warning(self, "Invalid Symbol", "Please select a trading symbol.")
            return
        
        try:
            # Create enhanced data worker with comprehensive error handling
            self.enhanced_data_worker = EnhancedDataWorker(self.binance_api, self.current_symbol)
            
            # Connect all signals with error handling
            self.enhanced_data_worker.data_updated.connect(self.update_live_data)
            self.enhanced_data_worker.ml_signal_generated.connect(self.add_ml_signal)
            self.enhanced_data_worker.ml_status_updated.connect(self.update_ml_status)
            self.enhanced_data_worker.training_progress.connect(self.update_training_progress)
            self.enhanced_data_worker.training_message.connect(self.update_training_message)
            
            # Set model type and initialize
            self.enhanced_data_worker.set_model_type(self.current_model)
            
            # Initialize ML system if auto-retrain is enabled and not using fallback
            if (self.auto_retrain_checkbox.isChecked() and 
                self.current_model != "fallback"):
                self.training_progress.setVisible(True)
                self.enhanced_data_worker.initialize_ml_system()
            
            # Start data processing
            self.enhanced_data_worker.start_updates()
            
            # Update UI state
            self.start_button.setEnabled(False)
            self.stop_button.setEnabled(True)
            self.symbol_combo.setEnabled(False)
            self.model_combo.setEnabled(False)
            self.auto_retrain_checkbox.setEnabled(False)
            self.is_trading = True
            
            self.update_connection_status(f"🚀 ML Trading active: {self.current_symbol}")
            
            if self.current_model == "fallback":
                self.update_ml_status("🔧 Using Fallback Rules")
            else:
                self.update_ml_status("🔄 Initializing ML system...")
            
        except Exception as e:
            QMessageBox.critical(self, "Startup Error", 
                f"Failed to start ML trading:\n{str(e)}")
            self.update_connection_status(f"❌ Startup failed: {str(e)}")
    
    def stop_ml_trading(self):
        """Stop ML trading with proper cleanup"""
        try:
            if self.enhanced_data_worker:
                self.enhanced_data_worker.stop_updates()
                self.enhanced_data_worker = None
            
            # Reset UI state
            self.start_button.setEnabled(True)
            self.stop_button.setEnabled(False)
            self.symbol_combo.setEnabled(True)
            self.model_combo.setEnabled(True)
            self.auto_retrain_checkbox.setEnabled(True)
            self.training_progress.setVisible(False)
            self.training_progress.setValue(0)
            self.is_trading = False
            
            self.update_connection_status("⏹️ ML Trading stopped")
            self.update_ml_status("🔄 Idle")
            
        except Exception as e:
            QMessageBox.warning(self, "Stop Error", 
                f"Error during shutdown:\n{str(e)}")
    
    # ===== DATA PROCESSING AND UI UPDATES =====
    
    def update_live_data(self, data):
        """Process and display live market data with trend analysis"""
        try:
            if 'price' in data and 'price' in data['price']:
                current_price = float(data['price']['price'])
                
                # Enhanced price display with formatting
                if current_price >= 1000:
                    price_text = f"💰 {data['symbol']}: ${current_price:,.2f}"
                else:
                    price_text = f"💰 {data['symbol']}: ${current_price:,.4f}"
                
                self.price_display.setText(price_text)
                
                # Add to price history with trend analysis
                self.add_enhanced_price_history(current_price, data.get('stats', {}))
            
            # Update comprehensive market statistics
            if 'stats' in data and data['stats']:
                self.update_market_statistics(data['stats'])
            
            # Update counter
            if 'update_count' in data:
                self.update_counter_label.setText(f"Updates: {data['update_count']}")
                
        except Exception as e:
            print(f"Error updating live data: {e}")
            self.update_connection_status(f"⚠️ Data processing error: {str(e)}")
    
    def update_market_statistics(self, stats):
        """Update comprehensive market statistics with color coding"""
        try:
            # 24h Price Change
            if 'priceChangePercent' in stats:
                change_pct = float(stats['priceChangePercent'])
                change_text = f"📊 24h: {change_pct:+.2f}%"
                
                self.stats_24h_change.setText(change_text)
                if change_pct > 2.0:
                    self.stats_24h_change.setStyleSheet("color: #00ff88; font-weight: bold;")
                elif change_pct > 0:
                    self.stats_24h_change.setStyleSheet("color: #88ff88; font-weight: bold;")
                elif change_pct < -2.0:
                    self.stats_24h_change.setStyleSheet("color: #ff4444; font-weight: bold;")
                elif change_pct < 0:
                    self.stats_24h_change.setStyleSheet("color: #ff8888; font-weight: bold;")
                else:
                    self.stats_24h_change.setStyleSheet("color: #ffffff; font-weight: bold;")
            
            # 24h Volume with intelligent formatting
            if 'volume' in stats:
                volume = float(stats['volume'])
                if volume >= 1_000_000_000:
                    volume_text = f"📈 Vol: {volume/1_000_000_000:.1f}B"
                elif volume >= 1_000_000:
                    volume_text = f"📈 Vol: {volume/1_000_000:.1f}M"
                elif volume >= 1_000:
                    volume_text = f"📈 Vol: {volume/1_000:.1f}K"
                else:
                    volume_text = f"📈 Vol: {volume:.0f}"
                self.stats_24h_volume.setText(volume_text)
            
            # 24h High/Low
            if 'highPrice' in stats and 'lowPrice' in stats:
                high = float(stats['highPrice'])
                low = float(stats['lowPrice'])
                if high >= 1000:
                    self.stats_high_low.setText(f"⬆️⬇️ H/L: ${high:,.2f}/${low:,.2f}")
                else:
                    self.stats_high_low.setText(f"⬆️⬇️ H/L: ${high:,.4f}/${low:,.4f}")
            
            # Trade Count
            if 'count' in stats:
                trades = int(stats['count'])
                self.stats_trades.setText(f"🔄 Trades: {trades:,}")
                
        except Exception as e:
            print(f"Error updating market statistics: {e}")
    
    def add_enhanced_price_history(self, price, stats):
        """Add price history entry with sophisticated trend analysis"""
        current_time = datetime.datetime.now().strftime("%H:%M:%S")
        
        # Calculate trend with multiple indicators
        trend_emoji = "➡️"  # Default neutral
        trend_text = "Stable"
        trend_color = QColor(255, 255, 255)
        
        if self.price_history_table.rowCount() > 0:
            try:
                last_price_item = self.price_history_table.item(0, 1)
                if last_price_item:
                    last_price_text = last_price_item.text().replace('$', '').replace(',', '')
                    last_price = float(last_price_text)
                    
                    price_change = (price - last_price) / last_price * 100
                    
                    if price_change > 0.5:
                        trend_emoji = "📈"
                        trend_text = "Strong Up"
                        trend_color = QColor(0, 255, 136)
                    elif price_change > 0.1:
                        trend_emoji = "⬆️"
                        trend_text = "Up"
                        trend_color = QColor(136, 255, 136)
                    elif price_change < -0.5:
                        trend_emoji = "📉"
                        trend_text = "Strong Down"
                        trend_color = QColor(255, 68, 68)
                    elif price_change < -0.1:
                        trend_emoji = "⬇️"
                        trend_text = "Down"
                        trend_color = QColor(255, 136, 136)
            except (ValueError, AttributeError):
                pass
        
        # Insert new row with comprehensive data
        self.price_history_table.insertRow(0)
        
        self.price_history_table.setItem(0, 0, QTableWidgetItem(current_time))
        
        # Price with appropriate formatting
        if price >= 1000:
            price_item = QTableWidgetItem(f"${price:,.2f}")
        else:
            price_item = QTableWidgetItem(f"${price:,.4f}")
        self.price_history_table.setItem(0, 1, price_item)
        
        # 24h Change percentage
        if 'priceChangePercent' in stats:
            change_pct = float(stats['priceChangePercent'])
            change_item = QTableWidgetItem(f"{change_pct:+.2f}%")
            if change_pct > 0:
                change_item.setForeground(QColor(0, 255, 136))
            elif change_pct < 0:
                change_item.setForeground(QColor(255, 68, 68))
            self.price_history_table.setItem(0, 2, change_item)
        else:
            self.price_history_table.setItem(0, 2, QTableWidgetItem("--"))
        
        # Volume with intelligent formatting
        if 'volume' in stats:
            volume = float(stats['volume'])
            if volume >= 1_000_000:
                volume_text = f"{volume/1_000_000:.1f}M"
            elif volume >= 1_000:
                volume_text = f"{volume/1_000:.1f}K"
            else:
                volume_text = f"{volume:.0f}"
            self.price_history_table.setItem(0, 3, QTableWidgetItem(volume_text))
        else:
            self.price_history_table.setItem(0, 3, QTableWidgetItem("--"))
        
        # Trend indicator
        trend_item = QTableWidgetItem(f"{trend_emoji} {trend_text}")
        trend_item.setForeground(trend_color)
        self.price_history_table.setItem(0, 4, trend_item)
        
        # Maintain reasonable table size
        if self.price_history_table.rowCount() > 25:
            self.price_history_table.removeRow(25)
    
    def add_ml_signal(self, signal_data):
        """Add ML signal with comprehensive tracking and analytics"""
        try:
            current_time = signal_data['timestamp'].strftime("%H:%M:%S")
            
            # Add to main signals table
            self.signals_table.insertRow(0)
            
            self.signals_table.setItem(0, 0, QTableWidgetItem(current_time))
            self.signals_table.setItem(0, 1, QTableWidgetItem(signal_data['symbol']))
            
            # Enhanced signal display with confidence-based styling
            signal_text = signal_data['signal']
            confidence = signal_data['confidence']
            
            if signal_data.get('is_ml_trained', False):
                display_signal = f"{signal_text} 🤖"
            else:
                display_signal = f"{signal_text} 📋"
            
            signal_item = QTableWidgetItem(display_signal)
            
            # Color coding based on signal type and confidence
            if signal_text == "BUY":
                if confidence >= 80:
                    signal_item.setForeground(QColor(0, 255, 136))  # Bright green
                else:
                    signal_item.setForeground(QColor(136, 255, 136))  # Light green
            elif signal_text == "SELL":
                if confidence >= 80:
                    signal_item.setForeground(QColor(255, 68, 68))  # Bright red
                else:
                    signal_item.setForeground(QColor(255, 136, 136))  # Light red
            else:  # HOLD
                signal_item.setForeground(QColor(255, 255, 102))  # Yellow
            
            self.signals_table.setItem(0, 2, signal_item)
            self.signals_table.setItem(0, 3, QTableWidgetItem(f"${signal_data['price']:,.4f}"))
            
            # Confidence with color coding
            confidence_item = QTableWidgetItem(f"{confidence}%")
            if confidence >= 85:
                confidence_item.setForeground(QColor(0, 255, 136))
            elif confidence >= 70:
                confidence_item.setForeground(QColor(255, 255, 102))
            else:
                confidence_item.setForeground(QColor(255, 165, 0))
            
            self.signals_table.setItem(0, 4, confidence_item)
            
            # Source indicator
            source = "🤖 ML" if signal_data.get('is_ml_trained', False) else "📋 Rules"
            self.signals_table.setItem(0, 5, QTableWidgetItem(source))
            
            # Add to ML-specific signals table
            self.ml_signals_table.insertRow(0)
            self.ml_signals_table.setItem(0, 0, QTableWidgetItem(current_time))
            self.ml_signals_table.setItem(0, 1, QTableWidgetItem(signal_data['symbol']))
            
            # Clone signal item for ML table
            ml_signal_item = QTableWidgetItem(display_signal)
            ml_signal_item.setForeground(signal_item.foreground())
            self.ml_signals_table.setItem(0, 2, ml_signal_item)
            
            # Clone confidence item
            ml_confidence_item = QTableWidgetItem(f"{confidence}%")
            ml_confidence_item.setForeground(confidence_item.foreground())
            self.ml_signals_table.setItem(0, 3, ml_confidence_item)
            
            self.ml_signals_table.setItem(0, 4, QTableWidgetItem(f"${signal_data['price']:,.4f}"))
            self.ml_signals_table.setItem(0, 5, QTableWidgetItem(
                signal_data.get('model_type', 'Unknown').replace('_', ' ').title()
            ))
            self.ml_signals_table.setItem(0, 6, QTableWidgetItem(
                "✅" if signal_data.get('is_ml_trained', False) else "❌"
            ))
            
            # Update analytics
            self.update_signal_analytics(signal_data)
            
            # Maintain table sizes
            for table in [self.signals_table, self.ml_signals_table]:
                if table.rowCount() > 20:
                    table.removeRow(20)
                    
        except Exception as e:
            print(f"Error adding ML signal: {e}")
    
    
    # ===== ENHANCED EVENT HANDLERS =====
    
    def on_symbol_changed(self, symbol):
        """Handle symbol change with intelligent validation and restart logic"""
        old_symbol = self.current_symbol
        self.current_symbol = symbol
        
        self.update_connection_status(f"🔄 Symbol changed: {old_symbol} → {symbol}")
        
        if self.enhanced_data_worker and self.enhanced_data_worker.running:
            reply = QMessageBox.question(self, "Symbol Change", 
                f"Changing symbol will restart data collection and ML training.\n\n"
                f"Current progress will be lost. Continue with {symbol}?",
                QMessageBox.Yes | QMessageBox.No)
            
            if reply == QMessageBox.Yes:
                self.stop_ml_trading()
                # Restart after UI updates
                QTimer.singleShot(2000, self.start_ml_trading)
            else:
                # Revert symbol change
                self.symbol_combo.blockSignals(True)
                self.symbol_combo.setCurrentText(old_symbol)
                self.symbol_combo.blockSignals(False)
                self.current_symbol = old_symbol
    
    def on_model_changed(self, model_text):
        """Handle ML model selection with comprehensive validation"""
        model_map = {
            "Random Forest": "random_forest",
            "XGBoost": "xgboost",
            "Advanced Ensemble": "advanced_ensemble",
            "Fallback Rules": "fallback",
        }
        
        new_model = model_map.get(model_text, "random_forest")
        
        if new_model == self.current_model:
            return
        
        old_model = self.current_model
        self.current_model = new_model
        
        if self.enhanced_data_worker:
            if new_model == "fallback":
                # Switch to fallback mode immediately
                self.enhanced_data_worker.ml_generator.is_trained = False
                self.update_ml_status("🔧 Using Fallback Rules (No training required)")
                self.ml_accuracy_label.setText("Model Accuracy: N/A (Rule-based)")
                self.ml_model_info.setText("Current Model: Fallback Rules")
                self.update_feature_importance_display([])
            else:
                if (not self.enhanced_data_worker.ml_generator.is_trained or 
                    new_model not in self.enhanced_data_worker.ml_generator.models):
                    
                    if self.auto_retrain_checkbox.isChecked():
                        self.update_ml_status(f"🔄 Switching to {model_text}...")
                        self.enhanced_data_worker.set_model_type(new_model)
                    else:
                        reply = QMessageBox.question(self, "Model Change",
                            f"Switching to {model_text} requires training.\n\n"
                            f"Start training now?",
                            QMessageBox.Yes | QMessageBox.No)
                        
                        if reply == QMessageBox.Yes:
                            self.enhanced_data_worker.set_model_type(new_model)
                        else:
                            # Revert model change
                            self.model_combo.blockSignals(True)
                            self.model_combo.setCurrentText(old_model.replace('_', ' ').title())
                            self.model_combo.blockSignals(False)
                            self.current_model = old_model
                            return
                else:
                    # Model already trained, switch immediately
                    self.enhanced_data_worker.set_model_type(new_model)
                    accuracy = self.enhanced_data_worker.ml_generator.training_accuracy
                    self.update_ml_status(f"✅ Switched to {model_text} (Accuracy: {accuracy:.1%})")
        
        self.ml_model_info.setText(f"Current Model: {model_text}")
    
    def start_ml_trading(self):
        """Start comprehensive ML trading system with enhanced validation"""
        # Validate API configuration
        if not self.binance_api.api_key and not self.binance_api.api_secret:
            reply = QMessageBox.question(self, "Demo Mode", 
                "No API credentials configured.\n\n"
                "Continue in demo mode with simulated data?\n"
                "(You can configure real API keys in the API Configuration tab)",
                QMessageBox.Yes | QMessageBox.No)
            
            if reply != QMessageBox.Yes:
                return
        
        # Validate symbol selection
        self.current_symbol = self.symbol_combo.currentText()
        if not self.current_symbol:
            QMessageBox.warning(self, "Invalid Symbol", "Please select a trading symbol.")
            return
        
        try:
            # Create enhanced data worker
            self.enhanced_data_worker = EnhancedDataWorker(self.binance_api, self.current_symbol)
            
            # Connect all signals with comprehensive error handling
            self.enhanced_data_worker.data_updated.connect(self.update_live_data)
            self.enhanced_data_worker.ml_signal_generated.connect(self.add_ml_signal)
            self.enhanced_data_worker.ml_status_updated.connect(self.update_ml_status)
            self.enhanced_data_worker.training_progress.connect(self.update_training_progress)
            
            # Set model type and initialize
            self.enhanced_data_worker.set_model_type(self.current_model)
            
            # Initialize ML system if not using fallback
            if (self.auto_retrain_checkbox.isChecked() and 
                self.current_model != "fallback"):
                self.training_progress.setVisible(True)
                self.enhanced_data_worker.initialize_ml_system()
            
            # Start data processing
            self.enhanced_data_worker.start_updates()
            
            # Update UI state
            self.start_button.setEnabled(False)
            self.stop_button.setEnabled(True)
            self.symbol_combo.setEnabled(False)
            self.model_combo.setEnabled(False)
            self.auto_retrain_checkbox.setEnabled(False)
            self.is_trading = True
            
            self.update_connection_status(f"🚀 ML Trading active: {self.current_symbol}")
            
            if self.current_model == "fallback":
                self.update_ml_status("🔧 Using Fallback Rules")
            else:
                self.update_ml_status("🔄 Initializing ML system...")
            
        except Exception as e:
            QMessageBox.critical(self, "Startup Error", 
                f"Failed to start ML trading:\n{str(e)}")
            self.update_connection_status(f"❌ Startup failed: {str(e)}")
    
    def stop_ml_trading(self):
        """Stop ML trading with comprehensive cleanup"""
        try:
            if self.enhanced_data_worker:
                self.enhanced_data_worker.stop_updates()
                self.enhanced_data_worker = None
            
            # Reset UI state
            self.start_button.setEnabled(True)
            self.stop_button.setEnabled(False)
            self.symbol_combo.setEnabled(True)
            self.model_combo.setEnabled(True)
            self.auto_retrain_checkbox.setEnabled(True)
            self.training_progress.setVisible(False)
            self.training_progress.setValue(0)
            self.is_trading = False
            
            self.update_connection_status("⏹️ ML Trading stopped")
            self.update_ml_status("🔄 Idle")
            
        except Exception as e:
            QMessageBox.warning(self, "Stop Error", 
                f"Error during shutdown:\n{str(e)}")
    
    # ===== ENHANCED DATA PROCESSING =====
    
    def update_live_data(self, data):
        """Process live market data with sophisticated trend analysis"""
        try:
            if 'price' in data and 'price' in data['price']:
                current_price = float(data['price']['price'])
                
                # Enhanced price display with intelligent formatting
                if current_price >= 1000:
                    price_text = f"💰 {data['symbol']}: ${current_price:,.2f}"
                else:
                    price_text = f"💰 {data['symbol']}: ${current_price:,.4f}"
                
                self.price_display.setText(price_text)
                self.add_enhanced_price_history(current_price, data.get('stats', {}))
            
            # Update comprehensive market statistics
            if 'stats' in data and data['stats']:
                self.update_market_statistics(data['stats'])
            
            # Update counter
            if 'update_count' in data:
                self.update_counter_label.setText(f"Updates: {data['update_count']}")
                
        except Exception as e:
            print(f"Error updating live data: {e}")
            self.update_connection_status(f"⚠️ Data processing error: {str(e)}")
    
    def update_market_statistics(self, stats):
        """Update market statistics with intelligent color coding"""
        try:
            # 24h Price Change with dynamic coloring
            if 'priceChangePercent' in stats:
                change_pct = float(stats['priceChangePercent'])
                change_text = f"📊 24h: {change_pct:+.2f}%"
                
                self.stats_24h_change.setText(change_text)
                if change_pct > 2.0:
                    self.stats_24h_change.setStyleSheet("color: #00ff88; font-weight: bold;")
                elif change_pct > 0:
                    self.stats_24h_change.setStyleSheet("color: #88ff88; font-weight: bold;")
                elif change_pct < -2.0:
                    self.stats_24h_change.setStyleSheet("color: #ff4444; font-weight: bold;")
                elif change_pct < 0:
                    self.stats_24h_change.setStyleSheet("color: #ff8888; font-weight: bold;")
                else:
                    self.stats_24h_change.setStyleSheet("color: #ffffff; font-weight: bold;")
            
            # Volume with intelligent formatting
            if 'volume' in stats:
                volume = float(stats['volume'])
                if volume >= 1_000_000_000:
                    volume_text = f"📈 Vol: {volume/1_000_000_000:.1f}B"
                elif volume >= 1_000_000:
                    volume_text = f"📈 Vol: {volume/1_000_000:.1f}M"
                elif volume >= 1_000:
                    volume_text = f"📈 Vol: {volume/1_000:.1f}K"
                else:
                    volume_text = f"📈 Vol: {volume:.0f}"
                self.stats_24h_volume.setText(volume_text)
            
            # High/Low with proper formatting
            if 'highPrice' in stats and 'lowPrice' in stats:
                high = float(stats['highPrice'])
                low = float(stats['lowPrice'])
                if high >= 1000:
                    self.stats_high_low.setText(f"⬆️⬇️ H/L: ${high:,.2f}/${low:,.2f}")
                else:
                    self.stats_high_low.setText(f"⬆️⬇️ H/L: ${high:,.4f}/${low:,.4f}")
            
            # Trade Count
            if 'count' in stats:
                trades = int(stats['count'])
                self.stats_trades.setText(f"🔄 Trades: {trades:,}")
                
        except Exception as e:
            print(f"Error updating market statistics: {e}")
    
    def add_enhanced_price_history(self, price, stats):
        """Add price history with sophisticated trend analysis"""
        current_time = datetime.datetime.now().strftime("%H:%M:%S")
        
        # Advanced trend analysis
        trend_emoji = "➡️"
        trend_text = "Stable"
        trend_color = QColor(255, 255, 255)
        
        if self.price_history_table.rowCount() > 0:
            try:
                last_price_item = self.price_history_table.item(0, 1)
                if last_price_item:
                    last_price_text = last_price_item.text().replace('$', '').replace(',', '')
                    last_price = float(last_price_text)
                    
                    price_change = (price - last_price) / last_price * 100
                    
                    if price_change > 0.5:
                        trend_emoji = "📈"
                        trend_text = "Strong Up"
                        trend_color = QColor(0, 255, 136)
                    elif price_change > 0.1:
                        trend_emoji = "⬆️"
                        trend_text = "Up"
                        trend_color = QColor(136, 255, 136)
                    elif price_change < -0.5:
                        trend_emoji = "📉"
                        trend_text = "Strong Down"
                        trend_color = QColor(255, 68, 68)
                    elif price_change < -0.1:
                        trend_emoji = "⬇️"
                        trend_text = "Down"
                        trend_color = QColor(255, 136, 136)
            except (ValueError, AttributeError):
                pass
        
        # Insert comprehensive row data
        self.price_history_table.insertRow(0)
        
        self.price_history_table.setItem(0, 0, QTableWidgetItem(current_time))
        
        # Price formatting
        if price >= 1000:
            price_item = QTableWidgetItem(f"${price:,.2f}")
        else:
            price_item = QTableWidgetItem(f"${price:,.4f}")
        self.price_history_table.setItem(0, 1, price_item)
        
        # 24h Change
        if 'priceChangePercent' in stats:
            change_pct = float(stats['priceChangePercent'])
            change_item = QTableWidgetItem(f"{change_pct:+.2f}%")
            if change_pct > 0:
                change_item.setForeground(QColor(0, 255, 136))
            elif change_pct < 0:
                change_item.setForeground(QColor(255, 68, 68))
            self.price_history_table.setItem(0, 2, change_item)
        else:
            self.price_history_table.setItem(0, 2, QTableWidgetItem("--"))
        
        # Volume
        if 'volume' in stats:
            volume = float(stats['volume'])
            if volume >= 1_000_000:
                volume_text = f"{volume/1_000_000:.1f}M"
            elif volume >= 1_000:
                volume_text = f"{volume/1_000:.1f}K"
            else:
                volume_text = f"{volume:.0f}"
            self.price_history_table.setItem(0, 3, QTableWidgetItem(volume_text))
        else:
            self.price_history_table.setItem(0, 3, QTableWidgetItem("--"))
        
        # Trend indicator
        trend_item = QTableWidgetItem(f"{trend_emoji} {trend_text}")
        trend_item.setForeground(trend_color)
        self.price_history_table.setItem(0, 4, trend_item)
        
        # Maintain table size
        if self.price_history_table.rowCount() > 25:
            self.price_history_table.removeRow(25)
    
    def add_ml_signal(self, signal_data):
        """Add ML signal with comprehensive tracking and analytics"""
        try:
            current_time = signal_data['timestamp'].strftime("%H:%M:%S")
            
            # Add to main signals table
            self.signals_table.insertRow(0)
            
            self.signals_table.setItem(0, 0, QTableWidgetItem(current_time))
            self.signals_table.setItem(0, 1, QTableWidgetItem(signal_data['symbol']))
            
            # Enhanced signal display
            signal_text = signal_data['signal']
            confidence = signal_data['confidence']
            
            if signal_data.get('is_ml_trained', False):
                display_signal = f"{signal_text} 🤖"
            else:
                display_signal = f"{signal_text} 📋"
            
            signal_item = QTableWidgetItem(display_signal)
            
            # Sophisticated color coding
            if signal_text == "BUY":
                if confidence >= 80:
                    signal_item.setForeground(QColor(0, 255, 136))
                else:
                    signal_item.setForeground(QColor(136, 255, 136))
            elif signal_text == "SELL":
                if confidence >= 80:
                    signal_item.setForeground(QColor(255, 68, 68))
                else:
                    signal_item.setForeground(QColor(255, 136, 136))
            else:  # HOLD
                signal_item.setForeground(QColor(255, 255, 102))
            
            self.signals_table.setItem(0, 2, signal_item)
            self.signals_table.setItem(0, 3, QTableWidgetItem(f"${signal_data['price']:,.4f}"))
            
            # Confidence with color coding
            confidence_item = QTableWidgetItem(f"{confidence}%")
            if confidence >= 85:
                confidence_item.setForeground(QColor(0, 255, 136))
            elif confidence >= 70:
                confidence_item.setForeground(QColor(255, 255, 102))
            else:
                confidence_item.setForeground(QColor(255, 165, 0))
            
            self.signals_table.setItem(0, 4, confidence_item)
            
            # Source indicator
            source = "🤖 ML" if signal_data.get('is_ml_trained', False) else "📋 Rules"
            self.signals_table.setItem(0, 5, QTableWidgetItem(source))
            
            # Add to ML signals table
            self.ml_signals_table.insertRow(0)
            self.ml_signals_table.setItem(0, 0, QTableWidgetItem(current_time))
            self.ml_signals_table.setItem(0, 1, QTableWidgetItem(signal_data['symbol']))
            
            ml_signal_item = QTableWidgetItem(display_signal)
            ml_signal_item.setForeground(signal_item.foreground())
            self.ml_signals_table.setItem(0, 2, ml_signal_item)
            
            ml_confidence_item = QTableWidgetItem(f"{confidence}%")
            ml_confidence_item.setForeground(confidence_item.foreground())
            self.ml_signals_table.setItem(0, 3, ml_confidence_item)
            
            self.ml_signals_table.setItem(0, 4, QTableWidgetItem(f"${signal_data['price']:,.4f}"))
            self.ml_signals_table.setItem(0, 5, QTableWidgetItem(
                signal_data.get('model_type', 'Unknown').replace('_', ' ').title()
            ))
            self.ml_signals_table.setItem(0, 6, QTableWidgetItem(
                "✅" if signal_data.get('is_ml_trained', False) else "❌"
            ))
            
            # Update analytics
            self.update_signal_analytics(signal_data)
            
            # Maintain table sizes
            for table in [self.signals_table, self.ml_signals_table]:
                if table.rowCount() > 20:
                    table.removeRow(20)
                    
        except Exception as e:
            print(f"Error adding ML signal: {e}")
    
    def update_signal_analytics(self, signal_data):
        """Update comprehensive signal analytics with time-based performance tracking"""
        try:
            # Add to performance tracking
            self.signal_performance.append(signal_data)
            
            # Keep only last 100 signals
            if len(self.signal_performance) > 100:
                self.signal_performance.pop(0)
            
            # Calculate comprehensive statistics
            total_signals = len(self.signal_performance)
            buy_signals = sum(1 for s in self.signal_performance if s['signal'] == 'BUY')
            sell_signals = sum(1 for s in self.signal_performance if s['signal'] == 'SELL')
            hold_signals = sum(1 for s in self.signal_performance if s['signal'] == 'HOLD')
            
            # Update summary labels with color coding
            self.total_signals_label.setText(f"Total Signals: {total_signals}")
            self.buy_signals_label.setText(f"Buy Signals: {buy_signals}")
            self.sell_signals_label.setText(f"Sell Signals: {sell_signals}")
            self.hold_signals_label.setText(f"Hold Signals: {hold_signals}")
            
            # Dynamic color coding based on signal distribution
            if buy_signals > sell_signals:
                self.buy_signals_label.setStyleSheet("color: #00ff88; font-weight: bold;")
                self.sell_signals_label.setStyleSheet("color: #ffffff; font-weight: normal;")
            elif sell_signals > buy_signals:
                self.sell_signals_label.setStyleSheet("color: #ff4444; font-weight: bold;")
                self.buy_signals_label.setStyleSheet("color: #ffffff; font-weight: normal;")
            else:
                self.buy_signals_label.setStyleSheet("color: #ffffff; font-weight: normal;")
                self.sell_signals_label.setStyleSheet("color: #ffffff; font-weight: normal;")
            
            self.hold_signals_label.setStyleSheet("color: #ffff66; font-weight: bold;")
            
            # Update performance table with time-based analysis
            self.update_performance_table()
            
        except Exception as e:
            print(f"Error updating signal analytics: {e}")
    
    
    # ===== ENHANCED EVENT HANDLERS =====
    
    def on_symbol_changed(self, symbol):
        """Handle symbol change with intelligent validation and restart logic"""
        old_symbol = self.current_symbol
        self.current_symbol = symbol
        
        self.update_connection_status(f"🔄 Symbol changed: {old_symbol} → {symbol}")
        
        if self.enhanced_data_worker and self.enhanced_data_worker.running:
            reply = QMessageBox.question(self, "Symbol Change", 
                f"Changing symbol will restart data collection and ML training.\n\n"
                f"Current progress will be lost. Continue with {symbol}?",
                QMessageBox.Yes | QMessageBox.No)
            
            if reply == QMessageBox.Yes:
                self.stop_ml_trading()
                QTimer.singleShot(2000, self.start_ml_trading)
            else:
                # Revert symbol change
                self.symbol_combo.blockSignals(True)
                self.symbol_combo.setCurrentText(old_symbol)
                self.symbol_combo.blockSignals(False)
                self.current_symbol = old_symbol
    
    def on_model_changed(self, model_text):
        """Handle ML model selection with comprehensive validation"""
        model_map = {
            "Random Forest": "random_forest",
            "XGBoost": "xgboost",
            "Advanced Ensemble": "advanced_ensemble",
            "Fallback Rules": "fallback",
        }
        
        new_model = model_map.get(model_text, "random_forest")
        
        if new_model == self.current_model:
            return
        
        old_model = self.current_model
        self.current_model = new_model
        
        if self.enhanced_data_worker:
            if new_model == "fallback":
                self.enhanced_data_worker.ml_generator.is_trained = False
                self.update_ml_status("🔧 Using Fallback Rules (No training required)")
                self.ml_accuracy_label.setText("Model Accuracy: N/A (Rule-based)")
                self.ml_model_info.setText("Current Model: Fallback Rules")
                self.update_feature_importance_display([])
            else:
                if (not self.enhanced_data_worker.ml_generator.is_trained or 
                    new_model not in self.enhanced_data_worker.ml_generator.models):
                    
                    if self.auto_retrain_checkbox.isChecked():
                        self.update_ml_status(f"🔄 Switching to {model_text}...")
                        self.enhanced_data_worker.set_model_type(new_model)
                    else:
                        reply = QMessageBox.question(self, "Model Change",
                            f"Switching to {model_text} requires training.\n\n"
                            f"Start training now?",
                            QMessageBox.Yes | QMessageBox.No)
                        
                        if reply == QMessageBox.Yes:
                            self.enhanced_data_worker.set_model_type(new_model)
                        else:
                            self.model_combo.blockSignals(True)
                            self.model_combo.setCurrentText(old_model.replace('_', ' ').title())
                            self.model_combo.blockSignals(False)
                            self.current_model = old_model
                            return
                else:
                    self.enhanced_data_worker.set_model_type(new_model)
                    accuracy = self.enhanced_data_worker.ml_generator.training_accuracy
                    self.update_ml_status(f"✅ Switched to {model_text} (Accuracy: {accuracy:.1%})")
        
        self.ml_model_info.setText(f"Current Model: {model_text}")
    
    def start_ml_trading(self):
        """Start comprehensive ML trading system with enhanced validation"""
        if not self.binance_api.api_key and not self.binance_api.api_secret:
            reply = QMessageBox.question(self, "Demo Mode", 
                "No API credentials configured.\n\n"
                "Continue in demo mode with simulated data?\n"
                "(Configure real API keys in the API Configuration tab)",
                QMessageBox.Yes | QMessageBox.No)
            
            if reply != QMessageBox.Yes:
                return
        
        self.current_symbol = self.symbol_combo.currentText()
        if not self.current_symbol:
            QMessageBox.warning(self, "Invalid Symbol", "Please select a trading symbol.")
            return
        
        try:
            self.enhanced_data_worker = EnhancedDataWorker(self.binance_api, self.current_symbol)
            
            # Connect all signals
            self.enhanced_data_worker.data_updated.connect(self.update_live_data)
            self.enhanced_data_worker.ml_signal_generated.connect(self.add_ml_signal)
            self.enhanced_data_worker.ml_status_updated.connect(self.update_ml_status)
            self.enhanced_data_worker.training_progress.connect(self.update_training_progress)
            
            self.enhanced_data_worker.set_model_type(self.current_model)
            
            if (self.auto_retrain_checkbox.isChecked() and 
                self.current_model != "fallback"):
                self.training_progress.setVisible(True)
                self.enhanced_data_worker.initialize_ml_system()
            
            self.enhanced_data_worker.start_updates()
            
            # Update UI state
            self.start_button.setEnabled(False)
            self.stop_button.setEnabled(True)
            self.symbol_combo.setEnabled(False)
            self.model_combo.setEnabled(False)
            self.auto_retrain_checkbox.setEnabled(False)
            self.is_trading = True
            
            self.update_connection_status(f"🚀 ML Trading active: {self.current_symbol}")
            
            if self.current_model == "fallback":
                self.update_ml_status("🔧 Using Fallback Rules")
            else:
                self.update_ml_status("🔄 Initializing ML system...")
            
        except Exception as e:
            QMessageBox.critical(self, "Startup Error", 
                f"Failed to start ML trading:\n{str(e)}")
            self.update_connection_status(f"❌ Startup failed: {str(e)}")
    
    def stop_ml_trading(self):
        """Stop ML trading with comprehensive cleanup"""
        try:
            if self.enhanced_data_worker:
                self.enhanced_data_worker.stop_updates()
                self.enhanced_data_worker = None
            
            # Reset UI state
            self.start_button.setEnabled(True)
            self.stop_button.setEnabled(False)
            self.symbol_combo.setEnabled(True)
            self.model_combo.setEnabled(True)
            self.auto_retrain_checkbox.setEnabled(True)
            self.training_progress.setVisible(False)
            self.training_progress.setValue(0)
            self.is_trading = False
            
            self.update_connection_status("⏹️ ML Trading stopped")
            self.update_ml_status("🔄 Idle")
            
        except Exception as e:
            QMessageBox.warning(self, "Stop Error", 
                f"Error during shutdown:\n{str(e)}")
    
    # ===== ENHANCED DATA PROCESSING =====
    
    def update_live_data(self, data):
        """Process live market data with sophisticated analysis"""
        try:
            if 'price' in data and 'price' in data['price']:
                current_price = float(data['price']['price'])
                
                if current_price >= 1000:
                    price_text = f"💰 {data['symbol']}: ${current_price:,.2f}"
                else:
                    price_text = f"💰 {data['symbol']}: ${current_price:,.4f}"
                
                self.price_display.setText(price_text)
                self.add_enhanced_price_history(current_price, data.get('stats', {}))
            
            if 'stats' in data and data['stats']:
                self.update_market_statistics(data['stats'])
            
            if 'update_count' in data:
                self.update_counter_label.setText(f"Updates: {data['update_count']}")
                
        except Exception as e:
            print(f"Error updating live data: {e}")
            self.update_connection_status(f"⚠️ Data processing error: {str(e)}")
    
    def update_market_statistics(self, stats):
        """Update market statistics with intelligent color coding"""
        try:
            if 'priceChangePercent' in stats:
                change_pct = float(stats['priceChangePercent'])
                change_text = f"📊 24h: {change_pct:+.2f}%"
                
                self.stats_24h_change.setText(change_text)
                if change_pct > 2.0:
                    self.stats_24h_change.setStyleSheet("color: #00ff88; font-weight: bold;")
                elif change_pct > 0:
                    self.stats_24h_change.setStyleSheet("color: #88ff88; font-weight: bold;")
                elif change_pct < -2.0:
                    self.stats_24h_change.setStyleSheet("color: #ff4444; font-weight: bold;")
                elif change_pct < 0:
                    self.stats_24h_change.setStyleSheet("color: #ff8888; font-weight: bold;")
                else:
                    self.stats_24h_change.setStyleSheet("color: #ffffff; font-weight: bold;")
            
            if 'volume' in stats:
                volume = float(stats['volume'])
                if volume >= 1_000_000_000:
                    volume_text = f"📈 Vol: {volume/1_000_000_000:.1f}B"
                elif volume >= 1_000_000:
                    volume_text = f"📈 Vol: {volume/1_000_000:.1f}M"
                elif volume >= 1_000:
                    volume_text = f"📈 Vol: {volume/1_000:.1f}K"
                else:
                    volume_text = f"📈 Vol: {volume:.0f}"
                self.stats_24h_volume.setText(volume_text)
            
            if 'highPrice' in stats and 'lowPrice' in stats:
                high = float(stats['highPrice'])
                low = float(stats['lowPrice'])
                if high >= 1000:
                    self.stats_high_low.setText(f"⬆️⬇️ H/L: ${high:,.2f}/${low:,.2f}")
                else:
                    self.stats_high_low.setText(f"⬆️⬇️ H/L: ${high:,.4f}/${low:,.4f}")
            
            if 'count' in stats:
                trades = int(stats['count'])
                self.stats_trades.setText(f"🔄 Trades: {trades:,}")
                
        except Exception as e:
            print(f"Error updating market statistics: {e}")
    
    def add_enhanced_price_history(self, price, stats):
        """Add price history with sophisticated trend analysis"""
        current_time = datetime.datetime.now().strftime("%H:%M:%S")
        
        trend_emoji = "➡️"
        trend_text = "Stable"
        trend_color = QColor(255, 255, 255)
        
        if self.price_history_table.rowCount() > 0:
            try:
                last_price_item = self.price_history_table.item(0, 1)
                if last_price_item:
                    last_price_text = last_price_item.text().replace('$', '').replace(',', '')
                    last_price = float(last_price_text)
                    
                    price_change = (price - last_price) / last_price * 100
                    
                    if price_change > 0.5:
                        trend_emoji = "📈"
                        trend_text = "Strong Up"
                        trend_color = QColor(0, 255, 136)
                    elif price_change > 0.1:
                        trend_emoji = "⬆️"
                        trend_text = "Up"
                        trend_color = QColor(136, 255, 136)
                    elif price_change < -0.5:
                        trend_emoji = "📉"
                        trend_text = "Strong Down"
                        trend_color = QColor(255, 68, 68)
                    elif price_change < -0.1:
                        trend_emoji = "⬇️"
                        trend_text = "Down"
                        trend_color = QColor(255, 136, 136)
            except (ValueError, AttributeError):
                pass
        
        self.price_history_table.insertRow(0)
        
        self.price_history_table.setItem(0, 0, QTableWidgetItem(current_time))
        
        if price >= 1000:
            price_item = QTableWidgetItem(f"${price:,.2f}")
        else:
            price_item = QTableWidgetItem(f"${price:,.4f}")
        self.price_history_table.setItem(0, 1, price_item)
        
        if 'priceChangePercent' in stats:
            change_pct = float(stats['priceChangePercent'])
            change_item = QTableWidgetItem(f"{change_pct:+.2f}%")
            if change_pct > 0:
                change_item.setForeground(QColor(0, 255, 136))
            elif change_pct < 0:
                change_item.setForeground(QColor(255, 68, 68))
            self.price_history_table.setItem(0, 2, change_item)
        else:
            self.price_history_table.setItem(0, 2, QTableWidgetItem("--"))
        
        if 'volume' in stats:
            volume = float(stats['volume'])
            if volume >= 1_000_000:
                volume_text = f"{volume/1_000_000:.1f}M"
            elif volume >= 1_000:
                volume_text = f"{volume/1_000:.1f}K"
            else:
                volume_text = f"{volume:.0f}"
            self.price_history_table.setItem(0, 3, QTableWidgetItem(volume_text))
        else:
            self.price_history_table.setItem(0, 3, QTableWidgetItem("--"))
        
        trend_item = QTableWidgetItem(f"{trend_emoji} {trend_text}")
        trend_item.setForeground(trend_color)
        self.price_history_table.setItem(0, 4, trend_item)
        
        if self.price_history_table.rowCount() > 25:
            self.price_history_table.removeRow(25)
    
    def add_ml_signal(self, signal_data):
        """Add ML signal with comprehensive tracking and analytics"""
        try:
            current_time = signal_data['timestamp'].strftime("%H:%M:%S")
            
            self.signals_table.insertRow(0)
            
            self.signals_table.setItem(0, 0, QTableWidgetItem(current_time))
            self.signals_table.setItem(0, 1, QTableWidgetItem(signal_data['symbol']))
            
            signal_text = signal_data['signal']
            confidence = signal_data['confidence']
            
            if signal_data.get('is_ml_trained', False):
                display_signal = f"{signal_text} 🤖"
            else:
                display_signal = f"{signal_text} 📋"
            
            signal_item = QTableWidgetItem(display_signal)
            
            if signal_text == "BUY":
                if confidence >= 80:
                    signal_item.setForeground(QColor(0, 255, 136))
                else:
                    signal_item.setForeground(QColor(136, 255, 136))
            elif signal_text == "SELL":
                if confidence >= 80:
                    signal_item.setForeground(QColor(255, 68, 68))
                else:
                    signal_item.setForeground(QColor(255, 136, 136))
            else:
                signal_item.setForeground(QColor(255, 255, 102))
            
            self.signals_table.setItem(0, 2, signal_item)
            self.signals_table.setItem(0, 3, QTableWidgetItem(f"${signal_data['price']:,.4f}"))
            
            confidence_item = QTableWidgetItem(f"{confidence}%")
            if confidence >= 85:
                confidence_item.setForeground(QColor(0, 255, 136))
            elif confidence >= 70:
                confidence_item.setForeground(QColor(255, 255, 102))
            else:
                confidence_item.setForeground(QColor(255, 165, 0))
            
            self.signals_table.setItem(0, 4, confidence_item)
            
            source = "🤖 ML" if signal_data.get('is_ml_trained', False) else "📋 Rules"
            self.signals_table.setItem(0, 5, QTableWidgetItem(source))
            
            # Add to ML signals table
            self.ml_signals_table.insertRow(0)
            self.ml_signals_table.setItem(0, 0, QTableWidgetItem(current_time))
            self.ml_signals_table.setItem(0, 1, QTableWidgetItem(signal_data['symbol']))
            
            ml_signal_item = QTableWidgetItem(display_signal)
            ml_signal_item.setForeground(signal_item.foreground())
            self.ml_signals_table.setItem(0, 2, ml_signal_item)
            
            ml_confidence_item = QTableWidgetItem(f"{confidence}%")
            ml_confidence_item.setForeground(confidence_item.foreground())
            self.ml_signals_table.setItem(0, 3, ml_confidence_item)
            
            self.ml_signals_table.setItem(0, 4, QTableWidgetItem(f"${signal_data['price']:,.4f}"))
            self.ml_signals_table.setItem(0, 5, QTableWidgetItem(
                signal_data.get('model_type', 'Unknown').replace('_', ' ').title()
            ))
            self.ml_signals_table.setItem(0, 6, QTableWidgetItem(
                "✅" if signal_data.get('is_ml_trained', False) else "❌"
            ))
            
            self.update_signal_analytics(signal_data)
            
            for table in [self.signals_table, self.ml_signals_table]:
                if table.rowCount() > 20:
                    table.removeRow(20)
                    
        except Exception as e:
            print(f"Error adding ML signal: {e}")
    
    def update_signal_analytics(self, signal_data):
        """Update comprehensive signal analytics"""
        try:
            self.signal_performance.append(signal_data)
            
            if len(self.signal_performance) > 100:
                self.signal_performance.pop(0)
            
            total_signals = len(self.signal_performance)
            buy_signals = sum(1 for s in self.signal_performance if s['signal'] == 'BUY')
            sell_signals = sum(1 for s in self.signal_performance if s['signal'] == 'SELL')
            hold_signals = sum(1 for s in self.signal_performance if s['signal'] == 'HOLD')
            
            self.total_signals_label.setText(f"Total Signals: {total_signals}")
            self.buy_signals_label.setText(f"Buy Signals: {buy_signals}")
            self.sell_signals_label.setText(f"Sell Signals: {sell_signals}")
            self.hold_signals_label.setText(f"Hold Signals: {hold_signals}")
            
            if buy_signals > sell_signals:
                self.buy_signals_label.setStyleSheet("color: #00ff88; font-weight: bold;")
                self.sell_signals_label.setStyleSheet("color: #ffffff; font-weight: normal;")
            elif sell_signals > buy_signals:
                self.sell_signals_label.setStyleSheet("color: #ff4444; font-weight: bold;")
                self.buy_signals_label.setStyleSheet("color: #ffffff; font-weight: normal;")
            else:
                self.buy_signals_label.setStyleSheet("color: #ffffff; font-weight: normal;")
                self.sell_signals_label.setStyleSheet("color: #ffffff; font-weight: normal;")
            
            self.hold_signals_label.setStyleSheet("color: #ffff66; font-weight: bold;")
            
            self.update_performance_table()
            
        except Exception as e:
            print(f"Error updating signal analytics: {e}")
    
    def update_performance_table(self):
        """Update performance table with time-based analysis"""
        try:
            if not self.signal_performance:
                return
            
            self.performance_table.setRowCount(0)
            
            now = datetime.datetime.now()
            time_periods = [
                ("Last 5 minutes", 5),
                ("Last 15 minutes", 15),
                ("Last 30 minutes", 30),
                ("Last 1 hour", 60),
                ("Last 2 hours", 120)
            ]
            for period_name, minutes in time_periods:
                cutoff_time = now - datetime.timedelta(minutes=minutes)
                period_signals = [
                    s for s in self.signal_performance
                    if s['timestamp'] >= cutoff_time
                ]
                
                if period_signals:
                    signal_count = len(period_signals)
                    avg_confidence = sum(s['confidence'] for s in period_signals) / signal_count
                    
                    # Find best signal (highest confidence)
                    best_signal = max(period_signals, key=lambda x: x['confidence'])
                    best_signal_text = f"{best_signal['signal']} ({best_signal['confidence']}%)"
                    
                    # Determine dominant model
                    models = [s.get('model_type', 'Unknown') for s in period_signals]
                    model_counts = {}
                    for model in models:
                        model_counts[model] = model_counts.get(model, 0) + 1
                    dominant_model = max(model_counts.items(), key=lambda x: x[1])[0]
                    
                    # Add row to table with color coding
                    row_position = self.performance_table.rowCount()
                    self.performance_table.insertRow(row_position)
                    
                    self.performance_table.setItem(row_position, 0, QTableWidgetItem(period_name))
                    self.performance_table.setItem(row_position, 1, QTableWidgetItem(str(signal_count)))
                    
                    # Color code confidence levels
                    conf_item = QTableWidgetItem(f"{avg_confidence:.1f}%")
                    if avg_confidence >= 80:
                        conf_item.setForeground(QColor(0, 255, 136))
                    elif avg_confidence >= 70:
                        conf_item.setForeground(QColor(255, 255, 102))
                    else:
                        conf_item.setForeground(QColor(255, 165, 0))
                    self.performance_table.setItem(row_position, 2, conf_item)
                    
                    self.performance_table.setItem(row_position, 3, QTableWidgetItem(best_signal_text))
                    self.performance_table.setItem(row_position, 4, 
                        QTableWidgetItem(dominant_model.replace('_', ' ').title()))
                
        except Exception as e:
            print(f"Error updating performance table: {e}")
    
    # ===== COMPREHENSIVE ML SYSTEM MANAGEMENT =====
    
    def update_ml_status(self, status):
        """Update ML system status with comprehensive visual feedback"""
        self.ml_status.setText(f"ML: {status}")
        self.ml_detailed_status.setText(f"Status: {status}")
        
        # Intelligent color coding based on status content
        if any(indicator in status for indicator in ["✅", "trained", "success", "loaded"]):
            color_style = "color: #00ff88; font-weight: bold;"
        elif any(indicator in status for indicator in ["❌", "error", "failed"]):
            color_style = "color: #ff4444; font-weight: bold;"
        elif any(indicator in status for indicator in ["🔄", "training", "loading", "fetching"]):
            color_style = "color: #ffff66; font-weight: bold;"
        else:
            color_style = "color: #ffffff; font-weight: bold;"
        
        self.ml_status.setStyleSheet(color_style)
        self.ml_detailed_status.setStyleSheet(color_style)
    
    def update_training_progress(self, message):
        """Update training progress with intelligent progress tracking"""
        self.training_progress.setVisible(True)
        
        # Sophisticated progress calculation based on training stages
        progress_mapping = {
            "fetching": 20,
            "loaded": 40,
            "training": 70,
            "completed": 100,
            "success": 100
        }
        
        progress_value = 0
        for keyword, value in progress_mapping.items():
            if keyword in message.lower():
                progress_value = value
                break
        
        self.training_progress.setValue(progress_value)
        
        # Auto-hide progress bar after completion
        if progress_value == 100:
            QTimer.singleShot(3000, lambda: self.training_progress.setVisible(False))
        
        # Update accuracy and feature importance if training completed
        if (self.enhanced_data_worker and 
            self.enhanced_data_worker.ml_generator.is_trained and 
            progress_value == 100):
            
            accuracy = self.enhanced_data_worker.ml_generator.training_accuracy
            self.ml_accuracy_label.setText(f"Model Accuracy: {accuracy:.1%}")
            
            # Update feature importance display
            feature_importance = self.enhanced_data_worker.ml_generator.get_feature_importance()
            self.update_feature_importance_display(feature_importance)
    
    def update_feature_importance_display(self, feature_importance):
        """Update feature importance table with sophisticated visualization"""
        try:
            self.feature_importance_table.setRowCount(0)
            
            # Display top 10 most important features
            top_features = feature_importance[:10] if feature_importance else []
            
            for i, (feature_name, importance) in enumerate(top_features):
                self.feature_importance_table.insertRow(i)
                
                # Format feature name for better readability
                display_name = feature_name.replace('_', ' ').title()
                self.feature_importance_table.setItem(i, 0, QTableWidgetItem(display_name))
                
                # Color-coded importance values
                importance_item = QTableWidgetItem(f"{importance:.4f}")
                if importance > 0.1:
                    importance_item.setForeground(QColor(0, 255, 136))  # High importance
                elif importance > 0.05:
                    importance_item.setForeground(QColor(255, 255, 102))  # Medium importance
                else:
                    importance_item.setForeground(QColor(255, 165, 0))  # Low importance
                
                self.feature_importance_table.setItem(i, 1, importance_item)
                
        except Exception as e:
            print(f"Error updating feature importance: {e}")
    
    def browse_model_file(self):
        """Browse for model file with comprehensive file filtering"""
        file_path, _ = QFileDialog.getOpenFileName(
            self, 
            "Select ML Model File", 
            "", 
            "Model Files (*.pkl *.joblib);;Pickle Files (*.pkl);;All Files (*)"
        )
        
        if file_path:
            self.model_file_input.setText(file_path)
    
    def save_ml_model(self):
        """Save current ML model with comprehensive validation and user feedback"""
        if not self.enhanced_data_worker or not self.enhanced_data_worker.ml_generator.is_trained:
            QMessageBox.warning(self, "Save Model", 
                "❌ No trained model available to save.\n\n"
                "Please train a model first by starting the ML trading system.")
            return
        
        # Generate intelligent default filename
        timestamp = datetime.datetime.now().strftime('%Y%m%d_%H%M%S')
        default_filename = f"{self.current_symbol}_{self.current_model}_{timestamp}.pkl"
        
        file_path, _ = QFileDialog.getSaveFileName(
            self, 
            "Save ML Model", 
            default_filename,
            "Model Files (*.pkl);;All Files (*)"
        )
        
        if file_path:
            try:
                # Ensure proper file extension
                if not file_path.endswith('.pkl'):
                    file_path += '.pkl'
                
                success = self.enhanced_data_worker.ml_generator.save_model(file_path, self.current_model)
                
                if success:
                    accuracy = self.enhanced_data_worker.ml_generator.training_accuracy
                    QMessageBox.information(self, "Save Model", 
                        f"✅ Model saved successfully!\n\n"
                        f"📁 Location: {file_path}\n"
                        f"🎯 Accuracy: {accuracy:.1%}\n"
                        f"🤖 Model Type: {self.current_model.replace('_', ' ').title()}")
                    self.model_file_input.setText(file_path)
                else:
                    QMessageBox.warning(self, "Save Model", 
                        "❌ Failed to save model.\n\n"
                        "Please check file permissions and try again.")
                    
            except Exception as e:
                QMessageBox.critical(self, "Save Model", 
                    f"❌ Error saving model:\n\n{str(e)}")
    
    def load_ml_model(self):
        """Load pre-trained ML model with comprehensive validation"""
        model_path = self.model_file_input.text().strip()
        
        if not model_path:
            QMessageBox.warning(self, "Load Model", 
                "📁 Please select a model file first.\n\n"
                "Use the Browse button to select a .pkl model file.")
            return
        
        if not self.enhanced_data_worker:
            QMessageBox.warning(self, "Load Model", 
                "🚀 Please start the trading system first.\n\n"
                "The ML system must be initialized before loading a model.")
            return
        
        try:
            success = self.enhanced_data_worker.ml_generator.load_model(model_path)
            
            if success:
                accuracy = self.enhanced_data_worker.ml_generator.training_accuracy
                QMessageBox.information(self, "Load Model", 
                    f"✅ Model loaded successfully!\n\n"
                    f"📁 Source: {model_path}\n"
                    f"🎯 Accuracy: {accuracy:.1%}")
                
                self.update_ml_status(f"✅ Model loaded (Accuracy: {accuracy:.1%})")
                self.ml_accuracy_label.setText(f"Model Accuracy: {accuracy:.1%}")
                
                # Update feature importance display
                feature_importance = self.enhanced_data_worker.ml_generator.get_feature_importance()
                self.update_feature_importance_display(feature_importance)
                
                # Update model info
                self.ml_model_info.setText(f"Current Model: Loaded from file")
                
            else:
                QMessageBox.warning(self, "Load Model", 
                    "❌ Failed to load model.\n\n"
                    "Please verify the file format and try again.")
                    
        except Exception as e:
            QMessageBox.critical(self, "Load Model", 
                f"❌ Error loading model:\n\n{str(e)}")
    
    def retrain_ml_model(self):
        """Manually trigger comprehensive ML model retraining"""
        if not self.enhanced_data_worker:
            QMessageBox.warning(self, "Retrain Model", 
                "🚀 Please start the trading system first.\n\n"
                "The data collection system must be active for retraining.")
            return
        
        if self.current_model == "fallback":
            QMessageBox.information(self, "Retrain Model", 
                "📋 Fallback rules don't require training.\n\n"
                "Switch to Random Forest or XGBoost for ML training.")
            return
        
        reply = QMessageBox.question(self, "Retrain Model", 
            f"🔄 Retrain {self.current_model.replace('_', ' ').title()} Model\n\n"
            f"This will:\n"
            f"• Fetch fresh historical data\n"
            f"• Retrain the model from scratch\n"
            f"• Take several minutes to complete\n\n"
            f"Continue with retraining?",
            QMessageBox.Yes | QMessageBox.No)
        
        if reply == QMessageBox.Yes:
            self.training_progress.setVisible(True)
            self.training_progress.setValue(0)
            self.update_ml_status("🔄 Retraining model...")
            
            # Trigger retraining in background thread
            self.enhanced_data_worker.initialize_ml_system()
    
    def export_signal_history(self):
        """Export comprehensive signal history to CSV with metadata"""
        if not self.signal_performance:
            QMessageBox.warning(self, "Export Signals", 
                "📊 No signal data available to export.\n\n"
                "Please run the trading system to generate signals first.")
            return
        
        # Generate intelligent filename
        timestamp = datetime.datetime.now().strftime('%Y%m%d_%H%M%S')
        default_filename = f"signal_history_{self.current_symbol}_{timestamp}.csv"
        
        file_path, _ = QFileDialog.getSaveFileName(
            self, 
            "Export Signal History", 
            default_filename,
            "CSV Files (*.csv);;All Files (*)"
        )
        
        if file_path:
            try:
                import csv
                
                # Ensure proper file extension
                if not file_path.endswith('.csv'):
                    file_path += '.csv'
                
                with open(file_path, 'w', newline='', encoding='utf-8') as csvfile:
                    fieldnames = [
                        'timestamp', 'symbol', 'signal', 'confidence', 'price', 
                        'model_type', 'is_ml_trained', 'features_summary'
                    ]
                    writer = csv.DictWriter(csvfile, fieldnames=fieldnames)
                    
                    # Write header with metadata
                    writer.writeheader()
                    
                    for signal in self.signal_performance:
                        # Create features summary for easier analysis
                        features = signal.get('features', {})
                        features_summary = f"RSI:{features.get('rsi', 0):.1f} MACD:{features.get('macd_histogram', 0):.4f}"
                        
                        row = {
                            'timestamp': signal['timestamp'].isoformat(),
                            'symbol': signal['symbol'],
                            'signal': signal['signal'],
                            'confidence': signal['confidence'],
                            'price': signal['price'],
                            'model_type': signal.get('model_type', 'Unknown'),
                            'is_ml_trained': signal.get('is_ml_trained', False),
                            'features_summary': features_summary
                        }
                        writer.writerow(row)
                
                signal_count = len(self.signal_performance)
                QMessageBox.information(self, "Export Signals", 
                    f"✅ Signal history exported successfully!\n\n"
                    f"📁 Location: {file_path}\n"
                    f"📊 Records: {signal_count} signals\n"
                    f"🕒 Time Range: Recent trading session")
                    
            except Exception as e:
                QMessageBox.critical(self, "Export Signals", 
                    f"❌ Error exporting signals:\n\n{str(e)}")
    
    # ===== ENHANCED API CONFIGURATION MANAGEMENT =====
    
    def save_api_config(self):
        """Save API configuration with enhanced security and validation"""
        api_key = self.api_key_input.text().strip()
        api_secret = self.api_secret_input.text().strip()
        
        if not api_key or not api_secret:
            QMessageBox.warning(self, "API Configuration", 
                "🔐 Please enter both API key and secret.\n\n"
                "Both credentials are required for API access.")
            return
        
        # Enhanced validation
        if len(api_key) < 32 or len(api_secret) < 32:
            reply = QMessageBox.question(self, "API Configuration", 
                "⚠️ API credentials appear to be too short.\n\n"
                "Binance API keys are typically 64 characters long.\n"
                "Continue anyway?",
                QMessageBox.Yes | QMessageBox.No)
            if reply != QMessageBox.Yes:
                return
        
        # Save configuration
        self.binance_api.api_key = api_key
        self.binance_api.api_secret = api_secret
        self.binance_api.use_testnet = self.testnet_checkbox.isChecked()
        
        self.update_connection_status("✅ API credentials saved - Ready for testing")
        
        # Update config display with security masking
        masked_key = api_key[:8] + "..." + api_key[-8:] if len(api_key) > 16 else "***"
        env_text = "🧪 Testnet" if self.binance_api.use_testnet else "🔴 Live Trading"
        
        self.config_info.setPlainText(
            f"🔧 Configuration Details:\n"
            f"• Key Type: {self.binance_api.config['key_type']}\n"
            f"• Description: {self.binance_api.config['description']}\n"
            f"• API Key: {masked_key}\n"
            f"• Environment: {env_text}\n"
            f"• Status: ✅ Configured\n\n"
            f"{'⚠️ Using testnet for safety!' if self.binance_api.use_testnet else '🚨 LIVE TRADING MODE - BE EXTREMELY CAREFUL!'}"
        )
        
        QMessageBox.information(self, "API Configuration", 
            f"✅ API credentials saved successfully!\n\n"
            f"🌐 Environment: {env_text}\n"
            f"🔗 Ready for connection testing")
    
    def test_api_connection(self):
        """Test API connection with comprehensive validation and feedback"""
        if not self.binance_api.api_key or not self.binance_api.api_secret:
            QMessageBox.warning(self, "Test Connection", 
                "🔐 Please configure API credentials first.\n\n"
                "Go to the API Configuration tab to set up your credentials.")
            return
        
        self.update_connection_status("🔄 Testing API connection...")
        
        try:
            # Test 1: Server connectivity
            server_time = self.binance_api.get_server_time()
            if not server_time:
                self.update_connection_status("❌ Cannot reach Binance servers")
                QMessageBox.critical(self, "Connection Test", 
                    "❌ Server Connection Failed\n\n"
                    "Cannot reach Binance servers.\n"
                    "Please check your internet connection.")
                return
            
            # Test 2: API credentials validation
            account_info = self.binance_api.get_account_info()
            
            if "error" in account_info:
                error_msg = account_info.get('error', 'Unknown error')
                self.update_connection_status(f"❌ API Error: {error_msg}")
                QMessageBox.critical(self, "Connection Test", 
                    f"❌ API Authentication Failed\n\n"
                    f"Error: {error_msg}\n\n"
                    f"Please verify:\n"
                    f"• API key and secret are correct\n"
                    f"• API permissions are properly set\n"
                    f"• Using correct environment (testnet/live)")
            else:
                self.update_connection_status("✅ API connection verified")
                
                # Extract account details for user feedback
                account_type = account_info.get('accountType', 'Unknown')
                can_trade = account_info.get('canTrade', False)
                env_text = "Testnet" if self.binance_api.use_testnet else "Live Trading"
                
                QMessageBox.information(self, "Connection Test", 
                    f"✅ Connection Test Successful!\n\n"
                    f"🏦 Account Type: {account_type}\n"
                    f"📈 Trading Enabled: {'Yes' if can_trade else 'No'}\n"
                    f"🌐 Environment: {env_text}\n\n"
                    f"Your API is properly configured and ready for use!")
                
                # Auto-refresh account info on successful connection
                self.refresh_account_info()
                
        except Exception as e:
            error_msg = f"Connection test failed: {str(e)}"
            self.update_connection_status(f"❌ {error_msg}")
            QMessageBox.critical(self, "Connection Test", 
                f"❌ Connection Test Failed\n\n{error_msg}")
    
    def clear_api_config(self):
        """Clear API configuration with security confirmation"""
        reply = QMessageBox.question(self, "Clear Configuration", 
            "🗑️ Clear API Configuration\n\n"
            "This will permanently remove all API credentials from the application.\n\n"
            "Are you sure you want to continue?",
            QMessageBox.Yes | QMessageBox.No)
        
        if reply == QMessageBox.Yes:
            # Clear all credential data
            self.api_key_input.clear()
            self.api_secret_input.clear()
            self.binance_api.api_key = ""
            self.binance_api.api_secret = ""
            self.testnet_checkbox.setChecked(True)
            
            # Reset configuration display
            self.config_info.setPlainText(
                f"🔧 Configuration Details:\n"
                f"• Key Type: {self.binance_api.config['key_type']}\n"
                f"• Description: {self.binance_api.config['description']}\n"
                f"• Environment: 🧪 Testnet\n"
                f"• Status: ❌ Not configured\n\n"
                f"⚠️ Please enter your API credentials to enable live trading."
            )
            
            # Clear account info
            self.account_info_display.setPlainText(
                "🔐 Account Information\n" + "="*50 + "\n\n"
                "API credentials have been cleared.\n"
                "Please reconfigure to view account details.")
            
            self.update_connection_status("🔄 Configuration cleared - Enter API credentials")
    
    def refresh_account_info(self):
        """Refresh account information with comprehensive display formatting"""
        if not self.binance_api.api_key or not self.binance_api.api_secret:
            self.account_info_display.setPlainText(
                "🔐 Account Information\n" + "="*50 + "\n\n"
                "Please configure API credentials to view account details.\n\n"
                "Available after configuration:\n"
                "• Real-time balance information\n"
                "• Trading permissions status\n"
                "• Account type and limits")
            return
        
        account_info = self.binance_api.get_account_info()
        
        if "error" in account_info:
            self.account_info_display.setPlainText(
                f"❌ Error loading account information:\n\n{account_info['error']}\n\n"
                f"Please check your API credentials and try again.")
        else:
            # Format comprehensive account information
            formatted_info = "💰 ACCOUNT INFORMATION\n" + "="*60 + "\n\n"
            
            # Account basics
            formatted_info += "🏦 ACCOUNT DETAILS:\n" + "-"*30 + "\n"
            formatted_info += f"Account Type: {account_info.get('accountType', 'Unknown')}\n"
            formatted_info += f"Trading Enabled: {'✅ Yes' if account_info.get('canTrade', False) else '❌ No'}\n"
            formatted_info += f"Withdraw Enabled: {'✅ Yes' if account_info.get('canWithdraw', False) else '❌ No'}\n"
            formatted_info += f"Deposit Enabled: {'✅ Yes' if account_info.get('canDeposit', False) else '❌ No'}\n\n"
            
            # Process and display balances
            if 'balances' in account_info:
                formatted_info += "💰 ASSET BALANCES:\n" + "-"*30 + "\n"
                
                significant_balances = []
                for balance in account_info['balances']:
                    free_balance = float(balance['free'])
                    locked_balance = float(balance['locked'])
                    total_balance = free_balance + locked_balance
                    
                    # Only show balances with meaningful amounts
                    if total_balance > 0.00000001:  # Avoid dust amounts
                        significant_balances.append({
                            'asset': balance['asset'],
                            'free': free_balance,
                            'locked': locked_balance,
                            'total': total_balance
                        })
                
                if significant_balances:
                    # Sort by total balance (descending)
                    significant_balances.sort(key=lambda x: x['total'], reverse=True)
                    
                    # Display top 15 balances
                    for balance in significant_balances[:15]:
                        formatted_info += f"  {balance['asset']:>8}: {balance['free']:>15.8f}"
                        if balance['locked'] > 0:
                            formatted_info += f" + {balance['locked']:>12.8f} (locked)"
                        formatted_info += f" = {balance['total']:>15.8f}\n"
                    
                    if len(significant_balances) > 15:
                        formatted_info += f"  ... and {len(significant_balances) - 15} more assets\n"
                    
                    formatted_info += f"\n📊 Total Assets with Balance: {len(significant_balances)}\n"
                else:
                    formatted_info += "  No significant balances found.\n"
            
            # Trading permissions
            formatted_info += f"\n🔐 PERMISSIONS:\n" + "-"*30 + "\n"
            permissions = account_info.get('permissions', [])
            if permissions:
                for permission in permissions:
                    formatted_info += f"  ✅ {permission.upper()}\n"
            else:
                formatted_info += "  No specific permissions listed.\n"
            
            # Environment and timestamp
            env_text = "🧪 Testnet" if self.binance_api.use_testnet else "🔴 Live Trading"
            formatted_info += f"\n🌐 Environment: {env_text}\n"
            formatted_info += f"🕒 Last Updated: {datetime.datetime.now().strftime('%Y-%m-%d %H:%M:%S')}"
            
            self.account_info_display.setPlainText(formatted_info)
    
    # ===== UTILITY METHODS AND STATUS MANAGEMENT =====
    
    def update_connection_status(self, status):
        """Update connection status with intelligent color coding and feedback"""
        self.connection_status.setText(f"Connection: {status}")
        
        # Sophisticated status analysis for color coding
        positive_indicators = ["success", "verified", "active", "✅", "saved", "ready"]
        negative_indicators = ["error", "failed", "❌", "cannot", "denied"]
        processing_indicators = ["testing", "loading", "🔄", "fetching", "connecting"]
        
        if any(indicator in status.lower() for indicator in positive_indicators):
            self.connection_status.setStyleSheet("color: #00ff88; font-weight: bold;")
        elif any(indicator in status.lower() for indicator in negative_indicators):
            self.connection_status.setStyleSheet("color: #ff4444; font-weight: bold;")
        elif any(indicator in status.lower() for indicator in processing_indicators):
            self.connection_status.setStyleSheet("color: #ffff66; font-weight: bold;")
        else:
            self.connection_status.setStyleSheet("color: #ffffff; font-weight: bold;")
    
    # ===== COMPREHENSIVE ML SYSTEM MANAGEMENT =====
    
    def update_ml_status(self, status):
        """Update ML system status with comprehensive visual feedback"""
        self.ml_status.setText(f"ML: {status}")
        self.ml_detailed_status.setText(f"Status: {status}")
        
        # Intelligent color coding based on status content
        positive_indicators = ["✅", "trained", "success", "loaded", "verified", "ready"]
        negative_indicators = ["❌", "error", "failed", "denied", "cannot"]
        processing_indicators = ["🔄", "training", "loading", "fetching", "initializing"]
        
        if any(indicator in status.lower() for indicator in positive_indicators):
            color_style = "color: #00ff88; font-weight: bold;"
        elif any(indicator in status.lower() for indicator in negative_indicators):
            color_style = "color: #ff4444; font-weight: bold;"
        elif any(indicator in status.lower() for indicator in processing_indicators):
            color_style = "color: #ffff66; font-weight: bold;"
        else:
            color_style = "color: #ffffff; font-weight: bold;"
        
        self.ml_status.setStyleSheet(color_style)
        self.ml_detailed_status.setStyleSheet(color_style)
    
    def update_training_progress(self, message):
        """Update training progress with intelligent progress tracking"""
        self.training_progress.setVisible(True)
        
        # Sophisticated progress calculation based on training stages
        progress_mapping = {
            "fetching historical data": 10,
            "loaded 5m": 25,
            "loaded 15m": 45,
            "loaded 1h": 65,
            "training ml model": 80,
            "model trained": 100,
            "training completed": 100,
            "success": 100
        }
        
        progress_value = 0
        for keyword, value in progress_mapping.items():
            if keyword in message.lower():
                progress_value = value
                break
        
        self.training_progress.setValue(progress_value)
        
        # Auto-hide progress bar after completion
        if progress_value == 100:
            QTimer.singleShot(3000, lambda: self.training_progress.setVisible(False))
        
        # Update accuracy and feature importance if training completed
        if (self.enhanced_data_worker and 
            self.enhanced_data_worker.ml_generator.is_trained and 
            progress_value == 100):
            
            accuracy = self.enhanced_data_worker.ml_generator.training_accuracy
            self.ml_accuracy_label.setText(f"Model Accuracy: {accuracy:.1%}")
            
            # Update feature importance display
            feature_importance = self.enhanced_data_worker.ml_generator.get_feature_importance()
            self.update_feature_importance_display(feature_importance)
    
    def update_feature_importance_display(self, feature_importance):
        """Update feature importance table with sophisticated visualization"""
        try:
            self.feature_importance_table.setRowCount(0)
            
            # Display top 10 most important features
            top_features = feature_importance[:10] if feature_importance else []
            
            for i, (feature_name, importance) in enumerate(top_features):
                self.feature_importance_table.insertRow(i)
                
                # Format feature name for better readability
                display_name = feature_name.replace('_', ' ').title()
                self.feature_importance_table.setItem(i, 0, QTableWidgetItem(display_name))
                
                # Color-coded importance values
                importance_item = QTableWidgetItem(f"{importance:.4f}")
                if importance > 0.1:
                    importance_item.setForeground(QColor(0, 255, 136))  # High importance
                elif importance > 0.05:
                    importance_item.setForeground(QColor(255, 255, 102))  # Medium importance
                else:
                    importance_item.setForeground(QColor(255, 165, 0))  # Low importance
                
                self.feature_importance_table.setItem(i, 1, importance_item)
                
        except Exception as e:
            print(f"Error updating feature importance: {e}")
    
    # ===== ENHANCED APPLICATION LIFECYCLE MANAGEMENT =====
    
    def closeEvent(self, event):
        """Handle application close with comprehensive cleanup and user confirmation"""
        if self.is_trading:
            reply = QMessageBox.question(self, "Exit Application", 
                "🚀 Trading System Active\n\n"
                "The ML trading system is currently running.\n"
                "Closing will stop all data collection and signal generation.\n\n"
                "Are you sure you want to exit?",
                QMessageBox.Yes | QMessageBox.No)
            
            if reply != QMessageBox.Yes:
                event.ignore()
                return
        
        try:
            # Comprehensive cleanup sequence
            print("🔄 Initiating application cleanup...")
            
            if self.enhanced_data_worker:
                print("⏹️ Stopping data worker thread...")
                self.enhanced_data_worker.stop_updates()
                self.enhanced_data_worker = None
            
            # Clear sensitive data from memory
            if hasattr(self, 'binance_api'):
                self.binance_api.api_key = ""
                self.binance_api.api_secret = ""
            
            # Clear signal performance data
            if hasattr(self, 'signal_performance'):
                self.signal_performance.clear()
            
            print("✅ Application cleanup completed successfully")
            event.accept()
            
        except Exception as e:
            print(f"⚠️ Error during application cleanup: {e}")
            event.accept()  # Still allow exit even if cleanup fails

# ===== ENHANCED DATA WORKER WITH MISSING SIGNALS =====

class EnhancedDataWorker(QThread):
    """Enhanced data worker with sophisticated ML integration and comprehensive error handling"""
    data_updated = pyqtSignal(dict)
    ml_signal_generated = pyqtSignal(dict)
    ml_status_updated = pyqtSignal(str)
    training_progress = pyqtSignal(str)
    training_message = pyqtSignal(str)  # Previously missing signal - now properly defined
    
    def __init__(self, binance_api, symbol="BTCUSDT"):
        super().__init__()
        self.binance_api = binance_api
        self.symbol = symbol
        self.running = False
        
        # ML components
        self.ml_generator = MLSignalGenerator()
        self.technical_analyzer = TechnicalAnalyzer()
        self.historical_buffer = None
        self.model_type = "random_forest"
        
        # Performance tracking
        self.signal_history = []
        self.update_counter = 0
        self.last_error_time = None
        self.error_count = 0
    
    def initialize_ml_system(self):
        """Initialize ML system in background thread with comprehensive progress tracking"""
        threading.Thread(target=self._fetch_and_train, daemon=True).start()
    
    def _fetch_and_train(self):
        """Fetch historical data and train ML model with detailed progress reporting"""
        try:
            self.ml_status_updated.emit("🔄 Fetching historical data...")
            self.training_message.emit("Starting comprehensive data collection...")
            self.training_progress.emit("Fetching historical data")
            
            # Fetch multiple timeframes for robust training
            timeframes = ["5m", "15m", "1h"]
            all_data = []
            
            for i, tf in enumerate(timeframes):
                progress_msg = f"Fetching {tf} data... ({i+1}/{len(timeframes)})"
                self.training_progress.emit(f"Loaded {tf}")
                self.training_message.emit(progress_msg)
                
                df = self.binance_api.get_historical_klines(self.symbol, tf, 500)
                
                if "error" not in df and not df.empty:
                    all_data.append(df)
                    success_msg = f"✅ Loaded {tf}: {len(df)} candles"
                    self.ml_status_updated.emit(success_msg)
                    self.training_message.emit(success_msg)
                else:
                    error_msg = f"⚠️ Failed to load {tf} data"
                    self.ml_status_updated.emit(error_msg)
                    self.training_message.emit(error_msg)
            
            if all_data:
                self.historical_buffer = all_data[0]  # Use 5m as primary buffer
                
                self.training_progress.emit("Training ML model")
                self.training_message.emit("Processing features and training model...")
                self.ml_status_updated.emit("🤖 Training machine learning model...")
                
                success = self.ml_generator.train_model(all_data, self.model_type)
                
                if success:
                    accuracy = self.ml_generator.training_accuracy
                    success_msg = f"✅ Model trained! Accuracy: {accuracy:.1%}"
                    self.ml_status_updated.emit(success_msg)
                    self.training_progress.emit("Training completed")
                    self.training_message.emit(f"Model ready with {accuracy:.1%} accuracy")
                else:
                    failure_msg = "❌ Training failed - using fallback rules"
                    self.ml_status_updated.emit(failure_msg)
                    self.training_message.emit("Training failed, fallback rules active")
            else:
                no_data_msg = "❌ No historical data available"
                self.ml_status_updated.emit(no_data_msg)
                self.training_message.emit("Data collection failed - check API connection")
                
        except Exception as e:
            error_msg = f"❌ Initialization error: {str(e)}"
            self.ml_status_updated.emit(error_msg)
            self.training_message.emit(f"System error: {str(e)}")
    
    def set_model_type(self, model_type):
        """Change the ML model type with comprehensive validation"""
        old_model = self.model_type
        self.model_type = model_type
        
        if self.historical_buffer is not None and model_type != "fallback":
            self.training_message.emit(f"Switching from {old_model} to {model_type}")
            self.initialize_ml_system()
        elif model_type == "fallback":
            self.training_message.emit("Switched to rule-based fallback system")
    
    def run(self):
        """Main data processing loop with enhanced error handling and recovery"""
        consecutive_errors = 0
        max_consecutive_errors = 5
        
        while self.running:
            try:
                # Get current market data with comprehensive error handling
                price_data = self.binance_api.get_ticker_price(self.symbol)
                stats_data = self.binance_api.get_24hr_ticker(self.symbol)
                
                if "error" not in price_data and "error" not in stats_data:
                    # Reset error counter on successful data fetch
                    consecutive_errors = 0
                    
                    # Update historical buffer periodically
                    if self.update_counter % 12 == 0:  # Every 12 iterations (1 minute)
                        self._update_historical_buffer()
                    
                    # Generate ML signal with comprehensive feature analysis
                    if self.historical_buffer is not None and len(self.historical_buffer) >= 50:
                        features = self.technical_analyzer.calculate_features(self.historical_buffer)
                        
                        if features:
                            signal, confidence = self.ml_generator.predict_signal(features, self.model_type)
                            
                            # Enhanced signal data with comprehensive metadata
                            signal_data = {
                                'symbol': self.symbol,
                                'signal': signal,
                                'confidence': confidence,
                                'price': float(price_data['price']),
                                'timestamp': datetime.datetime.now(),
                                'features': features,
                                'model_type': self.model_type,
                                'is_ml_trained': self.ml_generator.is_trained,
                                'update_count': self.update_counter,
                                'buffer_size': len(self.historical_buffer),
                                'error_count': self.error_count
                            }
                            
                            self.signal_history.append(signal_data)
                            if len(self.signal_history) > 100:
                                self.signal_history.pop(0)
                            
                            self.ml_signal_generated.emit(signal_data)
                    
                    # Emit regular data update with comprehensive metadata
                    combined_data = {
                        'symbol': self.symbol,
                        'price': price_data,
                        'stats': stats_data,
                        'timestamp': datetime.datetime.now(),
                        'update_count': self.update_counter,
                        'ml_active': self.ml_generator.is_trained,
                        'buffer_ready': self.historical_buffer is not None,
                        'consecutive_errors': consecutive_errors,
                        'total_errors': self.error_count
                    }
                    
                    self.data_updated.emit(combined_data)
                    self.update_counter += 1
                
                else:
                    # Handle API errors with intelligent recovery
                    consecutive_errors += 1
                    self.error_count += 1
                    
                    error_msg = price_data.get('error', stats_data.get('error', 'Unknown API error'))
                    self.ml_status_updated.emit(f"⚠️ API Error ({consecutive_errors}/{max_consecutive_errors}): {error_msg}")
                    
                    if consecutive_errors >= max_consecutive_errors:
                        self.ml_status_updated.emit("❌ Too many consecutive errors - entering recovery mode")
                        self.msleep(30000)  # Wait 30 seconds before retry
                        consecutive_errors = 0
                
            except Exception as e:
                consecutive_errors += 1
                self.error_count += 1
                error_msg = f"Data processing error: {str(e)}"
                print(f"⚠️ {error_msg}")
                self.ml_status_updated.emit(f"⚠️ {error_msg}")
                self.training_message.emit(f"Processing error: {str(e)}")
                
                if consecutive_errors >= max_consecutive_errors:
                    self.ml_status_updated.emit("❌ System entering recovery mode due to repeated errors")
                    self.msleep(60000)  # Wait 1 minute before retry
                    consecutive_errors = 0
            
            # Intelligent sleep timing based on system state and error count
            if consecutive_errors > 0:
                sleep_time = min(10000 + (consecutive_errors * 2000), 30000)  # Exponential backoff
            else:
                sleep_time = 5000 if self.ml_generator.is_trained else 3000
            
            self.msleep(sleep_time)
    
    def _update_historical_buffer(self):
        """Update historical buffer with latest market data and maintain optimal size"""
        try:
            latest_data = self.binance_api.get_historical_klines(self.symbol, "5m", 2)
            if "error" not in latest_data and not latest_data.empty:
                # Intelligently merge new data and maintain buffer size
                self.historical_buffer = pd.concat([self.historical_buffer, latest_data]).tail(200)
                
                # Remove any duplicate timestamps to maintain data integrity
                self.historical_buffer = self.historical_buffer[~self.historical_buffer.index.duplicated(keep='last')]
                
        except Exception as e:
            print(f"⚠️ Error updating historical buffer: {e}")
            self.training_message.emit(f"Buffer update error: {str(e)}")
    
    def start_updates(self):
        """Start the data processing thread with validation"""
        self.running = True
        self.error_count = 0
        self.start()
    
    def stop_updates(self):
        """Stop the data processing thread with proper cleanup and timeout"""
        print("⏹️ Stopping data processing thread...")
        self.running = False
        self.quit()
        
        # Wait for thread to finish with timeout
        if not self.wait(5000):  # Wait up to 5 seconds
            print("⚠️ Thread did not stop gracefully, terminating...")
            self.terminate()
            self.wait()  # Wait for termination to complete
        
        print("✅ Data processing thread stopped successfully")

# ===== COMPREHENSIVE MAIN APPLICATION ENTRY POINT =====

def main():
    """
    Main application entry point with comprehensive system validation and error handling
    
    This function provides:
    - Complete system requirements validation
    - Intelligent dependency checking
    - User-friendly error messages and guidance
    - Graceful degradation for missing optional components
    - Professional startup sequence with progress feedback
    """
    try:
        print("="*70)
        print("🤖 ADVANCED ML BINANCE TRADING APPLICATION")
        print("="*70)
        print("Version: 2.0.0 - Production Ready")
        print("Features: Real Machine Learning, Live Market Data, Professional UI")
        print("Safety: Comprehensive Error Handling, Testnet Support")
        print("="*70)
        
        # Create QApplication with enhanced configuration
        app = QApplication(sys.argv)
        app.setApplicationName("🤖 Advanced ML Binance Trading Bot")
        app.setApplicationVersion("2.0.0")
        app.setOrganizationName("ML Trading Solutions")
        app.setOrganizationDomain("mltrading.solutions")
        
        # Set high-quality application style and attributes
        app.setStyle('Fusion')
        
        # Enable high DPI scaling for modern displays
        if hasattr(Qt, 'AA_EnableHighDpiScaling'):
            app.setAttribute(Qt.AA_EnableHighDpiScaling, True)
        if hasattr(Qt, 'AA_UseHighDpiPixmaps'):
            app.setAttribute(Qt.AA_UseHighDpiPixmaps, True)
        
        # Comprehensive system requirements validation
        print("🔍 Validating System Requirements...")
        print("-" * 40)
        
        # Check Python version
        python_version = sys.version_info
        if python_version < (3, 7):
            print(f"❌ Python version: {python_version.major}.{python_version.minor} (Requires 3.7+)")
            print("💡 Please upgrade Python to version 3.7 or higher")
            return 1
        else:
            print(f"✅ Python version: {python_version.major}.{python_version.minor}.{python_version.micro}")
        
        # Check required packages with detailed feedback
        required_packages = {
            'pandas': 'Data manipulation and analysis',
            'numpy': 'Numerical computing',
            'sklearn': 'Machine learning algorithms',
            'ta': 'Technical analysis indicators',
            'requests': 'HTTP client for API calls',
            'PyQt5': 'GUI framework'
        }
        
        optional_packages = {
            'xgboost': 'Advanced gradient boosting (optional)',
            'joblib': 'Model persistence (optional)'
        }
        
        missing_required = []
        missing_optional = []
        
        # Check required packages
        for package, description in required_packages.items():
            try:
                __import__(package)
                print(f"✅ {package:<12} - {description}")
            except ImportError:
                missing_required.append(package)
                print(f"❌ {package:<12} - MISSING - {description}")
        
        # Check optional packages
        for package, description in optional_packages.items():
            try:
                __import__(package)
                print(f"✅ {package:<12} - {description}")
            except ImportError:
                missing_optional.append(package)
                print(f"⚠️  {package:<12} - OPTIONAL - {description}")
        
        # Handle missing packages
        if missing_required:
            print(f"\n❌ Missing required packages: {', '.join(missing_required)}")
            print("💡 Install with:")
            print(f"   pip install {' '.join(missing_required)}")
            return 1
        
        if missing_optional:
            print(f"\n⚠️  Optional packages not found: {', '.join(missing_optional)}")
            print("💡 For full functionality, install with:")
            print(f"   pip install {' '.join(missing_optional)}")
            print("   (Application will run with reduced features)")
        
        print("\n✅ All critical system requirements satisfied")
        print("🚀 Initializing application components...")
        
        # Create and configure main window
        window = BinanceTradingApp()
        
        # Set application icon if available
        try:
            # You can add an icon file here
            # window.setWindowIcon(QIcon('icon.png'))
            pass
        except:
            pass
        
        # Show window with fade-in effect (optional)
        window.show()
        
        print("✅ Application started successfully!")
        print("\n📋 Quick Start Guide:")
        print("1. 🔐 Configure API credentials in 'API Configuration' tab")
        print("2. 🤖 Select your preferred ML model (Random Forest recommended)")
        print("3. 📈 Choose a trading symbol (BTCUSDT is default)")
        print("4. 🚀 Click 'Start ML Trading' to begin")
        print("5. 📊 Monitor signals in the 'Live Trading' tab")
        print("\n⚠️  Important: Start with testnet for safety!")
        print("="*70)
        
        # Run the application event loop
        return app.exec_()
        
    except ImportError as e:
        print(f"\n❌ Import Error: {e}")
        print("💡 Missing dependencies. Install with:")
        print("   pip install PyQt5 pandas numpy scikit-learn ta requests")
        print("   pip install xgboost joblib  # Optional but recommended")
        return 1
        
    except Exception as e:
        print(f"\n❌ Fatal Error: {e}")
        print("💡 Please check your Python installation and try again")
        print("📧 Report issues at: https://github.com/your-repo/issues")
        return 1

if __name__ == "__main__":
    """
    Application entry point with comprehensive error handling and user guidance
    
    🎯 Key Features:
    ├── 📊 Real-time Binance market data integration
    ├── 🤖 Advanced machine learning signal generation
    ├── 🔬 Multiple ML models (Random Forest, XGBoost, Rule-based)
    ├── 📈 25+ technical indicators for comprehensive analysis
    ├── 🧠 Intelligent feature engineering and model training
    ├── 🎨 Professional dark-themed UI with real-time updates
    ├── 🛡️ Robust error handling and data validation
    ├── 💾 Export capabilities and model persistence
    ├── 🧪 Testnet support for safe development
    └── 📱 Cross-platform compatibility
    
    🚀 Getting Started:
    1. Install dependencies: pip install PyQt5 pandas numpy scikit-learn ta requests xgboost
    2. Run the application: python reep.py
    3. Configure API credentials (use testnet first!)
    4. Select ML model and trading symbol
    5. Start trading and monitor real-time signals
    
    ⚠️  Safety Notice:
    - Always test with Binance testnet first
    - Never invest more than you can afford to lose
    - This is educational software, not financial advice
    """
    
    try:
        exit_code = main()
        print(f"\n🔄 Application exited with code: {exit_code}")
        
        if exit_code == 0:
            print("✅ Clean shutdown completed")
        else:
            print("⚠️ Application encountered issues during execution")
        
        sys.exit(exit_code)
        
    except KeyboardInterrupt:
        print("\n⏹️ Application interrupted by user (Ctrl+C)")
        print("🔄 Performing emergency cleanup...")
        sys.exit(0)
        
    except Exception as e:
        print(f"\n❌ Unexpected fatal error: {e}")
        print("📧 Please report this issue with the full error log")
        sys.exit(1)<|MERGE_RESOLUTION|>--- conflicted
+++ resolved
@@ -239,7 +239,6 @@
         return features
 
     def advanced_feature_engineering(self, df, market_data):
-<<<<<<< HEAD
         """Enhanced feature engineering for 80% accuracy target"""
         try:
             df = df.copy()
@@ -281,44 +280,7 @@
         except Exception as e:
             print(f"Error in advanced feature engineering: {e}")
             return df
-=======
-        """Generate additional features for improved model accuracy"""
-        adv = {}
-        try:
-            # Market microstructure
-            bid_vol = market_data.get('bid_volume', 0)
-            ask_vol = market_data.get('ask_volume', 0)
-            total_vol = bid_vol + ask_vol
-            if total_vol > 0:
-                adv['order_book_imbalance'] = (bid_vol - ask_vol) / total_vol
-            else:
-                adv['order_book_imbalance'] = 0
-
-            # Cross-asset correlations
-            adv['btc_dominance_change'] = market_data.get('btc_dominance', 0)
-            adv['fear_greed_normalized'] = (
-                market_data.get('fear_greed', 50) - 50
-            ) / 50
-
-            # Time-series decomposition
-            from scipy import signal
-            adv['trend_component'] = signal.detrend(df['Close'])[-1]
-            ft = np.abs(np.fft.fft(df['Close'].values))
-            adv['fourier_transform'] = ft[: len(ft) // 2].mean()
-
-            # Sentiment features (placeholders for integration)
-            adv['sentiment_score'] = market_data.get('sentiment', 0)
-            adv['whale_movement'] = market_data.get('whale_moves', 0)
-
-            for k, v in adv.items():
-                if pd.isna(v) or np.isinf(v):
-                    adv[k] = 0
-        except Exception as e:
-            print(f"Advanced feature error: {e}")
-            return {}
-
-        return adv
->>>>>>> 3b9f8189
+
 
 class MLSignalGenerator:
     """Advanced ML-based trading signal generator with multiple model support"""
@@ -509,7 +471,6 @@
         try:
             features = self.prepare_features(feature_dict)
             features_scaled = self.scalers[model_type].transform(features)
-<<<<<<< HEAD
 
             if model_type == "advanced_ensemble":
                 prob_buy = float(self.models[model_type].predict(features_scaled))
@@ -520,13 +481,7 @@
                 else:
                     prediction = 1
                 probabilities = [1 - prob_buy, 0, prob_buy]
-=======
-            
-            if model_type == "advanced_ensemble":
-                proba = self.models[model_type].predict_proba(features_scaled)[0]
-                prediction = 2 if proba > 0.55 else (0 if proba < 0.45 else 1)
-                probabilities = [1-proba, 1-proba, proba]
->>>>>>> 3b9f8189
+
             else:
                 prediction = self.models[model_type].predict(features_scaled)[0]
                 probabilities = self.models[model_type].predict_proba(features_scaled)[0]
@@ -651,7 +606,6 @@
 
 
 class AdvancedEnsemble:
-<<<<<<< HEAD
     """Ensemble model combining tree-based and neural models"""
 
     def __init__(self):
@@ -704,49 +658,7 @@
 
 class AdvancedRiskManager:
     """Risk manager using Kelly criterion and adaptive sizing"""
-=======
-    """Ensemble model combining multiple algorithms"""
-
-    def __init__(self):
-        self.models = {
-            'rf': RandomForestClassifier(n_estimators=500, max_depth=20),
-        }
-        try:
-            from xgboost import XGBClassifier
-            self.models['xgb'] = XGBClassifier(n_estimators=300, learning_rate=0.01)
-        except Exception:
-            pass
-        try:
-            from lightgbm import LGBMClassifier
-            self.models['lgb'] = LGBMClassifier(n_estimators=400, num_leaves=50)
-        except Exception:
-            pass
-
-        self.meta_model = LogisticRegression(max_iter=500)
-        self.weights = {name: 1 / len(self.models) for name in self.models}
-
-    def fit(self, X, y):
-        meta_features = []
-        for name, model in self.models.items():
-            model.fit(X, y)
-            meta_features.append(model.predict_proba(X)[:, 1])
-        meta_features = np.column_stack(meta_features)
-        self.meta_model.fit(meta_features, y)
-
-    def predict_proba(self, X):
-        predictions = []
-        for name, model in self.models.items():
-            prob = model.predict_proba(X)[:, 1]
-            predictions.append(prob * self.weights.get(name, 0))
-        weighted = np.sum(predictions, axis=0)
-        meta_features = np.column_stack([m.predict_proba(X)[:, 1] for m in self.models.values()])
-        meta_prob = self.meta_model.predict_proba(meta_features)[:, 1]
-        return 0.7 * weighted + 0.3 * meta_prob
-
-
-class AdvancedRiskManager:
-    """Dynamic position sizing using Kelly criterion"""
->>>>>>> 3b9f8189
+
 
     def __init__(self, base_risk=0.02):
         self.base_risk = base_risk
@@ -755,7 +667,6 @@
         self.consecutive_losses = 0
         self.max_consecutive_losses = 3
 
-<<<<<<< HEAD
     def calculate_position_size(self, signal_confidence, market_volatility, win_rate, ratio):
         kelly_fraction = ((win_rate * ratio) - (1 - win_rate)) / ratio
         kelly_fraction = max(0, min(kelly_fraction, 0.25))
@@ -766,16 +677,7 @@
 
         pos_size = self.base_risk * kelly_fraction * confidence_multiplier * volatility_adjustment * drawdown_multiplier
         return max(self.min_risk, min(self.max_risk, pos_size))
-=======
-    def calculate_position_size(self, signal_confidence, market_volatility, win_rate, avg_ratio):
-        kelly = ((win_rate * avg_ratio) - (1 - win_rate)) / max(avg_ratio, 1e-6)
-        kelly = max(0, min(kelly, 0.25))
-        confidence_mult = signal_confidence / 100
-        vol_adjust = max(0.5, 1 - (market_volatility - 0.02) * 10)
-        drawdown_mult = max(0.3, 1 - (self.consecutive_losses * 0.2))
-        size = self.base_risk * kelly * confidence_mult * vol_adjust * drawdown_mult
-        return max(self.min_risk, min(self.max_risk, size))
->>>>>>> 3b9f8189
+
 
     def update_performance(self, trade_result):
         if trade_result < 0:
@@ -785,7 +687,6 @@
 
 
 class MarketRegimeDetector:
-<<<<<<< HEAD
     """Detect market regime based on volatility and trend"""
 
     def __init__(self, lookback_period=50):
@@ -817,33 +718,13 @@
 
 class OnlineLearningOptimizer:
     """Online learning manager handling concept drift"""
-=======
-    """Detect market regimes for strategy weighting"""
-
-    def __init__(self, lookback_period=50):
-        self.lookback = lookback_period
-
-    def detect_regime(self, prices):
-        returns = prices.pct_change().dropna()
-        volatility = returns.rolling(20).std().iloc[-1]
-        trend = abs(returns.rolling(20).mean().iloc[-1])
-        if volatility > 0.05:
-            return 'volatile'
-        if trend > 0.02:
-            return 'trending_up' if returns.rolling(5).mean().iloc[-1] > 0 else 'trending_down'
-        return 'ranging'
-
-
-class OnlineLearningOptimizer:
-    """Incremental model updater with concept drift detection"""
->>>>>>> 3b9f8189
+
 
     def __init__(self, decay_factor=0.95, drift_threshold=0.1):
         self.decay_factor = decay_factor
         self.drift_threshold = drift_threshold
         self.performance_history = []
 
-<<<<<<< HEAD
     def update_model(self, new_data, new_labels, model):
         current_perf = self.evaluate_performance(model, new_data, new_labels)
         self.performance_history.append(current_perf)
@@ -869,28 +750,6 @@
             if hasattr(model, 'learning_rate'):
                 model.learning_rate *= 1.05
         return model
-
-=======
-    def evaluate(self, model, X, y):
-        pred = model.predict(X)
-        return accuracy_score(y, pred)
-
-    def update(self, model, X_new, y_new):
-        perf = self.evaluate(model, X_new, y_new)
-        self.performance_history.append(perf)
-        if self.detect_drift():
-            model.fit(X_new, y_new)
-        else:
-            if hasattr(model, 'partial_fit'):
-                model.partial_fit(X_new, y_new)
-
-    def detect_drift(self, window=50):
-        if len(self.performance_history) < window * 2:
-            return False
-        recent = np.mean(self.performance_history[-window:])
-        history = np.mean(self.performance_history[-window*2:-window])
-        return history - recent > self.drift_threshold
->>>>>>> 3b9f8189
 
 class BinanceTradingApp(QMainWindow):
     """Main application with comprehensive ML trading capabilities"""
