import sys
import datetime
import json
import hashlib
import hmac
import time
import requests
import threading
import pandas as pd
import numpy as np
from sklearn.ensemble import RandomForestClassifier
from sklearn.linear_model import LogisticRegression
from sklearn.preprocessing import StandardScaler
from sklearn.model_selection import train_test_split
from sklearn.metrics import accuracy_score, classification_report
import joblib
import ta  # Technical Analysis library

from PyQt5.QtWidgets import (
    QApplication, QMainWindow, QWidget,
    QVBoxLayout, QHBoxLayout, QPushButton,
    QLabel, QComboBox, QTableWidget, QTableWidgetItem,
    QHeaderView, QLineEdit, QGroupBox, QFormLayout,
    QTextEdit, QTabWidget, QMessageBox, QFileDialog,
    QProgressBar, QCheckBox
)
from PyQt5.QtCore import Qt, QThread, pyqtSignal, QTimer, QPointF
from PyQt5.QtGui import QFont, QColor, QPainter, QPen, QPolygonF
from collections import deque


class EnhancedBinanceAPI:
    """Enhanced Binance API client with robust error handling and historical data"""
    
    def __init__(self, api_key="", api_secret=""):
        self.api_key = api_key
        self.api_secret = api_secret
        self.base_url = "https://api.binance.com"
        self.testnet_url = "https://testnet.binance.vision"
        self.use_testnet = True
        
        self.config = {
            "key_type": "HMAC-SHA-256",
            "description": "Enhanced ML Trading Bot"
        }

    def place_order(self, symbol, side, quantity, order_type="MARKET", price=None):
        """Place a simple order on Binance."""
        params = {
            "symbol": symbol,
            "side": side.upper(),
            "type": order_type.upper(),
            "quantity": quantity,
        }
        if params["type"] == "LIMIT" and price is not None:
            params["timeInForce"] = "GTC"
            params["price"] = price
        return self._send_request("POST", "/api/v3/order", params=params, signed=True)
    
    def get_server_time(self):
        """Get Binance server time with error handling"""
        try:
            url = f"{self.testnet_url if self.use_testnet else self.base_url}/api/v3/time"
            response = requests.get(url, timeout=10)
            response.raise_for_status()
            return response.json()['serverTime']
        except Exception as e:
            print(f"Error getting server time: {e}")
            return int(time.time() * 1000)
    
    def _send_request(self, method, endpoint, params=None, signed=False):
        """Enhanced request handler with comprehensive error handling"""
        url = f"{self.testnet_url if self.use_testnet else self.base_url}{endpoint}"
        headers = {'X-MBX-APIKEY': self.api_key} if self.api_key else {}
        
        if signed and (not self.api_key or not self.api_secret):
            return {"error": "API credentials required for signed request"}
            
        if signed:
            if params is None:
                params = {}
            params['timestamp'] = self.get_server_time()
            params['recvWindow'] = 5000
            
            query_string = '&'.join([f"{k}={v}" for k, v in sorted(params.items())])
            signature = hmac.new(
                self.api_secret.encode('utf-8'),
                query_string.encode('utf-8'),
                hashlib.sha256
            ).hexdigest()
            params['signature'] = signature
        
        try:
            if method.upper() == 'GET':
                response = requests.get(url, params=params, headers=headers, timeout=10)
            elif method.upper() == 'POST':
                response = requests.post(url, data=params, headers=headers, timeout=10)
            else:
                return {"error": f"Unsupported method: {method}"}
                
            response.raise_for_status()
            return response.json()
            
        except requests.exceptions.Timeout:
            return {"error": "Request timeout"}
        except requests.exceptions.ConnectionError:
            return {"error": "Connection failed"}
        except requests.exceptions.HTTPError as e:
            try:
                error_data = e.response.json()
                return {"error": f"API Error: {error_data.get('msg', 'Unknown error')}"}
            except:
                return {"error": f"HTTP Error {e.response.status_code}"}
        except Exception as e:
            return {"error": f"Unexpected error: {str(e)}"}
    
    def get_account_info(self):
        """Get account information"""
        return self._send_request('GET', "/api/v3/account", signed=True)
    
    def get_ticker_price(self, symbol="BTCUSDT"):
        """Get current price for a symbol"""
        params = {'symbol': symbol}
        return self._send_request('GET', "/api/v3/ticker/price", params=params)
    
    def get_24hr_ticker(self, symbol="BTCUSDT"):
        """Get 24hr ticker statistics"""
        params = {'symbol': symbol}
        return self._send_request('GET', "/api/v3/ticker/24hr", params=params)
    
    def get_historical_klines(self, symbol="BTCUSDT", interval="1m", limit=500):
        """Fetch historical candlestick data for ML training"""
        params = {'symbol': symbol, 'interval': interval, 'limit': limit}
        response = self._send_request('GET', "/api/v3/klines", params=params)
        
        if "error" in response:
            return response
            
        try:
            # Convert to DataFrame
            df = pd.DataFrame(response, columns=[
                'Open_time', 'Open', 'High', 'Low', 'Close', 'Volume',
                'Close_time', 'Quote_volume', 'Trades', 'Taker_buy_base', 
                'Taker_buy_quote', 'Ignore'
            ])
            
            # Convert timestamps and numeric columns
            df['Open_time'] = pd.to_datetime(df['Open_time'], unit='ms')
            numeric_cols = ['Open', 'High', 'Low', 'Close', 'Volume']
            for col in numeric_cols:
                df[col] = pd.to_numeric(df[col])
                
            return df[['Open_time', 'Open', 'High', 'Low', 'Close', 'Volume']].set_index('Open_time')
            
        except Exception as e:
            return {"error": f"Data processing error: {str(e)}"}

class TechnicalAnalyzer:
    """Advanced technical analysis and feature engineering"""
    
    def __init__(self):
        self.feature_names = [
            'sma_10', 'sma_20', 'sma_50', 'ema_12', 'ema_26', 'ema_50',
            'macd', 'macd_signal', 'macd_histogram', 'rsi', 'stoch_k', 'stoch_d',
            'bb_upper', 'bb_lower', 'bb_position', 'bb_width', 'williams_r',
            'volume_sma', 'volume_ratio', 'obv', 'price_change_1', 'price_change_5',
            'price_change_10', 'hl_spread', 'volatility', 'atr', 'cci'
        ]
        
    def calculate_features(self, df):
        """Calculate comprehensive technical indicators"""
        if len(df) < 50:  # Need sufficient data for indicators
            return None
            
        features = {}
        
        try:
            # Moving Averages
            features['sma_10'] = ta.trend.sma_indicator(df['Close'], window=10).iloc[-1]
            features['sma_20'] = ta.trend.sma_indicator(df['Close'], window=20).iloc[-1]
            features['sma_50'] = ta.trend.sma_indicator(df['Close'], window=50).iloc[-1]
            features['ema_12'] = ta.trend.ema_indicator(df['Close'], window=12).iloc[-1]
            features['ema_26'] = ta.trend.ema_indicator(df['Close'], window=26).iloc[-1]
            features['ema_50'] = ta.trend.ema_indicator(df['Close'], window=50).iloc[-1]
            
            # MACD
            macd_line = ta.trend.macd(df['Close'])
            macd_signal_line = ta.trend.macd_signal(df['Close'])
            features['macd'] = macd_line.iloc[-1] if not macd_line.empty else 0
            features['macd_signal'] = macd_signal_line.iloc[-1] if not macd_signal_line.empty else 0
            features['macd_histogram'] = features['macd'] - features['macd_signal']
            
            # Momentum Indicators
            features['rsi'] = ta.momentum.rsi(df['Close'], window=14).iloc[-1]
            
            stoch_k = ta.momentum.stoch(df['High'], df['Low'], df['Close'])
            stoch_d = ta.momentum.stoch_signal(df['High'], df['Low'], df['Close'])
            features['stoch_k'] = stoch_k.iloc[-1] if not stoch_k.empty else 50
            features['stoch_d'] = stoch_d.iloc[-1] if not stoch_d.empty else 50
            
            williams_r = ta.momentum.williams_r(df['High'], df['Low'], df['Close'])
            features['williams_r'] = williams_r.iloc[-1] if not williams_r.empty else -50
            
            # Bollinger Bands
            bb_high = ta.volatility.bollinger_hband(df['Close'])
            bb_low = ta.volatility.bollinger_lband(df['Close'])
            bb_mid = ta.volatility.bollinger_mavg(df['Close'])
            
            if not bb_high.empty and not bb_low.empty and not bb_mid.empty:
                features['bb_upper'] = bb_high.iloc[-1]
                features['bb_lower'] = bb_low.iloc[-1]
                bb_range = features['bb_upper'] - features['bb_lower']
                features['bb_position'] = (df['Close'].iloc[-1] - features['bb_lower']) / bb_range if bb_range > 0 else 0.5
                features['bb_width'] = bb_range / bb_mid.iloc[-1] if bb_mid.iloc[-1] > 0 else 0
            else:
                features['bb_upper'] = features['bb_lower'] = features['bb_position'] = features['bb_width'] = 0
            
            # Volume Indicators
            features['volume_sma'] = df['Volume'].rolling(10).mean().iloc[-1]
            features['volume_ratio'] = df['Volume'].iloc[-1] / features['volume_sma'] if features['volume_sma'] > 0 else 1
            
            obv = ta.volume.on_balance_volume(df['Close'], df['Volume'])
            features['obv'] = obv.iloc[-1] if not obv.empty else 0
            
            # Price Changes
            features['price_change_1'] = (df['Close'].iloc[-1] - df['Close'].iloc[-2]) / df['Close'].iloc[-2] * 100 if len(df) >= 2 else 0
            features['price_change_5'] = (df['Close'].iloc[-1] - df['Close'].iloc[-6]) / df['Close'].iloc[-6] * 100 if len(df) >= 6 else 0
            features['price_change_10'] = (df['Close'].iloc[-1] - df['Close'].iloc[-11]) / df['Close'].iloc[-11] * 100 if len(df) >= 11 else 0
            
            # Volatility and Range
            features['hl_spread'] = (df['High'].iloc[-1] - df['Low'].iloc[-1]) / df['Close'].iloc[-1] * 100
            
            returns = df['Close'].pct_change().dropna()
            features['volatility'] = returns.rolling(20).std().iloc[-1] * 100 if len(returns) >= 20 else 0
            
            # Average True Range
            atr = ta.volatility.average_true_range(df['High'], df['Low'], df['Close'])
            features['atr'] = atr.iloc[-1] if not atr.empty else 0
            
            # Commodity Channel Index
            cci = ta.trend.cci(df['High'], df['Low'], df['Close'])
            features['cci'] = cci.iloc[-1] if not cci.empty else 0
            
            # Clean NaN and infinite values
            for key, value in features.items():
                if pd.isna(value) or np.isinf(value):
                    features[key] = 0
                    
        except Exception as e:
            print(f"Error calculating features: {e}")
            return None
            
        return features

    def advanced_feature_engineering(self, df, market_data):
        """Enhanced feature engineering for 80% accuracy target"""
        try:
            df = df.copy()

            # Market microstructure features
            if {'bid_volume', 'ask_volume'}.issubset(market_data.columns):
                imbalance = (
                    market_data['bid_volume'] - market_data['ask_volume']
                ) / (market_data['bid_volume'] + market_data['ask_volume'])
                df['order_book_imbalance'] = imbalance
            else:
                df['order_book_imbalance'] = 0.0

            # Cross-asset correlations
            if 'btc_dominance' in market_data.columns:
                df['btc_dominance_change'] = market_data['btc_dominance'].pct_change()
            else:
                df['btc_dominance_change'] = 0.0

            if 'fear_greed' in market_data.columns:
                df['fear_greed_normalized'] = (market_data['fear_greed'] - 50) / 50
            else:
                df['fear_greed_normalized'] = 0.0

            # Time-series decomposition
            from scipy import signal
            df['trend_component'] = signal.detrend(df['close']) if 'close' in df.columns else 0.0
            if 'close' in df.columns:
                fourier = np.abs(np.fft.fft(df['close'].values))[: len(df) // 2]
                df['fourier_transform'] = np.mean(fourier)
            else:
                df['fourier_transform'] = 0.0

            # Sentiment features - placeholders for real data sources
            df['sentiment_score'] = 0.0

            df['whale_movement'] = 0.0

            return df
        except Exception as e:
            print(f"Error in advanced feature engineering: {e}")
            return df


class AdvancedEnsemble:
    """Simple ensemble using Random Forest and Logistic Regression."""

    def __init__(self):
        self.rf = RandomForestClassifier(
            n_estimators=300,
            max_depth=10,
            random_state=42,
            class_weight="balanced",
            n_jobs=-1,
        )
        self.lr = LogisticRegression(max_iter=1000, multi_class="auto")

    def fit(self, X, y):
        self.rf.fit(X, y)
        self.lr.fit(X, y)

    def predict(self, X):
        rf_probs = self.rf.predict_proba(X)
        lr_probs = self.lr.predict_proba(X)
        avg_probs = (rf_probs + lr_probs) / 2
        if avg_probs.shape[1] >= 3:
            return avg_probs[:, 2]
        return avg_probs[:, -1]

    def predict_proba(self, X):
        rf_probs = self.rf.predict_proba(X)
        lr_probs = self.lr.predict_proba(X)
        return (rf_probs + lr_probs) / 2


class MLSignalGenerator:
    """Advanced ML-based trading signal generator with multiple model support"""
    
    def __init__(self):
        self.models = {}
        self.scalers = {}
        self.feature_names = [
            'sma_10', 'sma_20', 'sma_50', 'ema_12', 'ema_26', 'ema_50',
            'macd', 'macd_signal', 'macd_histogram', 'rsi', 'stoch_k', 'stoch_d',
            'bb_position', 'bb_width', 'williams_r', 'volume_ratio', 'obv',
            'price_change_1', 'price_change_5', 'price_change_10', 'hl_spread',
            'volatility', 'atr', 'cci'
        ]
        self.is_trained = False
        self.training_accuracy = 0.0
        self.feature_importance = []
        
    def prepare_features(self, feature_dict):
        """Convert feature dictionary to model input array"""
        features = []
        for name in self.feature_names:
            value = feature_dict.get(name, 0)
            if pd.isna(value) or np.isinf(value):
                value = 0
            features.append(float(value))
        return np.array(features).reshape(1, -1)
    
    def _prepare_training_data(self, historical_data):
        """Enhanced training data preparation with better labeling strategy"""
        features_list = []
        labels = []
        
        analyzer = TechnicalAnalyzer()
        
        # Process multiple DataFrames if provided
        if isinstance(historical_data, list):
            all_segments = []
            for df in historical_data:
                for i in range(50, len(df) - 1, 3):  # Step by 3 for efficiency
                    segment = df.iloc[i-50:i+1]
                    if len(segment) >= 50:
                        all_segments.append((segment, df.iloc[i+1] if i+1 < len(df) else None))
        else:
            all_segments = []
            for i in range(50, len(historical_data) - 1, 3):
                segment = historical_data.iloc[i-50:i+1]
                if len(segment) >= 50:
                    all_segments.append((segment, historical_data.iloc[i+1] if i+1 < len(historical_data) else None))
        
        for segment, next_row in all_segments:
            try:
                # Calculate features
                feature_dict = analyzer.calculate_features(segment)
                if feature_dict is None:
                    continue
                    
                feature_vector = self.prepare_features(feature_dict).flatten()
                features_list.append(feature_vector)
                
                # Enhanced labeling strategy
                current_price = segment['Close'].iloc[-1]
                if next_row is not None:
                    next_price = next_row['Close']
                    price_change = (next_price - current_price) / current_price
                    
                    # Dynamic thresholds based on volatility
                    volatility = feature_dict.get('volatility', 1.0) / 100
                    threshold = max(0.003, volatility * 0.5)  # Minimum 0.3% or half the volatility
                    
                    if price_change > threshold:
                        labels.append(2)  # BUY
                    elif price_change < -threshold:
                        labels.append(0)  # SELL
                    else:
                        labels.append(1)  # HOLD
                else:
                    labels.append(1)  # Default to HOLD if no next price
                    
            except Exception as e:
                print(f"Error processing training sample: {e}")
                continue
                
        return np.array(features_list), np.array(labels)
    
    def train_model(self, historical_data, model_type="random_forest"):
        """Train ML model with enhanced validation"""
        try:
            X, y = self._prepare_training_data(historical_data)
            
            if len(X) < 100:
                print(f"Insufficient training samples: {len(X)}")
                return False
            
            print(f"Training with {len(X)} samples, {len(self.feature_names)} features")
            print(f"Label distribution: BUY: {np.sum(y==2)}, HOLD: {np.sum(y==1)}, SELL: {np.sum(y==0)}")
            
            # Split data with stratification
            X_train, X_test, y_train, y_test = train_test_split(
                X, y, test_size=0.2, random_state=42, stratify=y
            )
            
            # Scale features
            self.scalers[model_type] = StandardScaler()
            X_train_scaled = self.scalers[model_type].fit_transform(X_train)
            X_test_scaled = self.scalers[model_type].transform(X_test)
            
            # Initialize model
            if model_type == "advanced_ensemble":
                self.models[model_type] = AdvancedEnsemble()
                self.models[model_type].fit(X_train_scaled, y_train)
            elif model_type == "random_forest":
                self.models[model_type] = RandomForestClassifier(
                    n_estimators=200,
                    max_depth=15,
                    min_samples_split=5,
                    min_samples_leaf=2,
                    random_state=42,
                    class_weight='balanced',
                    n_jobs=-1
                )
            elif model_type == "xgboost":
                try:
                    import xgboost as xgb
                    self.models[model_type] = xgb.XGBClassifier(
                        n_estimators=200,
                        max_depth=8,
                        learning_rate=0.1,
                        random_state=42,
                        eval_metric='mlogloss'
                    )
                except ImportError:
                    print("XGBoost not available, using Random Forest")
                    return self.train_model(historical_data, "random_forest")
            elif model_type == "council":
                rf = RandomForestClassifier(
                    n_estimators=150,
                    max_depth=12,
                    random_state=42,
                    class_weight='balanced',
                )
                lr = LogisticRegression(max_iter=200)
                rf.fit(X_train_scaled, y_train)
                lr.fit(X_train_scaled, y_train)
                self.models[model_type] = {'rf': rf, 'lr': lr}
                # Evaluate council
                def vote(pred_a, pred_b):
                    return [pa if pa==pb else pa for pa,pb in zip(pred_a,pred_b)]
                train_pred = vote(rf.predict(X_train_scaled), lr.predict(X_train_scaled))
                test_pred = vote(rf.predict(X_test_scaled), lr.predict(X_test_scaled))
                train_accuracy = accuracy_score(y_train, train_pred)
                test_accuracy = accuracy_score(y_test, test_pred)
                self.training_accuracy = test_accuracy
                if hasattr(rf, 'feature_importances_'):
                    importances = rf.feature_importances_
                    self.feature_importance = list(zip(self.feature_names, importances))
                    self.feature_importance.sort(key=lambda x: x[1], reverse=True)
                self.is_trained = True
                print(f"Training accuracy: {train_accuracy:.3f}")
                print(f"Test accuracy: {test_accuracy:.3f}")
                return True
            elif model_type == "advanced_ensemble":
                self.models[model_type] = AdvancedEnsemble()
                self.models[model_type].fit(X_train_scaled, y_train)
                # Evaluate separately
                train_pred = (self.models[model_type].predict(X_train_scaled) > 0.5).astype(int)
                test_pred = (self.models[model_type].predict(X_test_scaled) > 0.5).astype(int)
                train_accuracy = accuracy_score(y_train, train_pred)
                test_accuracy = accuracy_score(y_test, test_pred)
                self.training_accuracy = test_accuracy
                self.feature_importance = []
                self.is_trained = True
                print(f"Training accuracy: {train_accuracy:.3f}")
                print(f"Test accuracy: {test_accuracy:.3f}")
                return True
            
            # Train model
            if model_type != "advanced_ensemble":
                self.models[model_type].fit(X_train_scaled, y_train)
            
            # Evaluate
            train_pred = self.models[model_type].predict(X_train_scaled)
            test_pred = self.models[model_type].predict(X_test_scaled)
            
            train_accuracy = accuracy_score(y_train, train_pred)
            test_accuracy = accuracy_score(y_test, test_pred)
            
            self.training_accuracy = test_accuracy
            
            print(f"Training accuracy: {train_accuracy:.3f}")
            print(f"Test accuracy: {test_accuracy:.3f}")
            
            # Feature importance
            if hasattr(self.models[model_type], 'feature_importances_'):
                importances = self.models[model_type].feature_importances_
                self.feature_importance = list(zip(self.feature_names, importances))
                self.feature_importance.sort(key=lambda x: x[1], reverse=True)
                
                print("Top 5 most important features:")
                for name, importance in self.feature_importance[:5]:
                    print(f"  {name}: {importance:.3f}")
            
            self.is_trained = True
            return True
            
        except Exception as e:
            print(f"Training error: {e}")
            return False
    
    def predict_signal(self, feature_dict, model_type="random_forest"):
        """Generate enhanced trading signal"""
        if not self.is_trained or model_type not in self.models:
            return self._fallback_signal(feature_dict)
            
        try:
            features = self.prepare_features(feature_dict)
            features_scaled = self.scalers[model_type].transform(features)

            if model_type == "advanced_ensemble":
                prob_buy = float(self.models[model_type].predict(features_scaled))
                if prob_buy > 0.55:
                    prediction = 2
                elif prob_buy < 0.45:
                    prediction = 0
                else:
                    prediction = 1
                probabilities = [1 - prob_buy, 0, prob_buy]
            elif model_type == "council":
                rf = self.models[model_type]['rf']
                lr = self.models[model_type]['lr']
                pred_rf = rf.predict(features_scaled)[0]
                pred_lr = lr.predict(features_scaled)[0]
                prediction = pred_rf if pred_rf == pred_lr else pred_rf
                prob_rf = rf.predict_proba(features_scaled)[0]
                prob_lr = lr.predict_proba(features_scaled)[0]
                probabilities = (prob_rf + prob_lr) / 2
            else:
                prediction = self.models[model_type].predict(features_scaled)[0]
                probabilities = self.models[model_type].predict_proba(features_scaled)[0]
            
            base_confidence = int(np.max(probabilities) * 100)
            
            # Enhanced confidence calculation
            prob_spread = np.max(probabilities) - np.mean(probabilities)
            if prob_spread > 0.3:
                confidence = min(base_confidence + 15, 95)
            elif prob_spread > 0.2:
                confidence = min(base_confidence + 10, 90)
            else:
                confidence = base_confidence
            
            signal_map = {0: "SELL", 1: "HOLD", 2: "BUY"}
            signal = signal_map.get(prediction, "HOLD")
            
            return signal, confidence
            
        except Exception as e:
            print(f"Prediction error: {e}")
            return self._fallback_signal(feature_dict)
    
    def _fallback_signal(self, feature_dict):
        """Enhanced rule-based fallback system"""
        try:
            # Multi-indicator scoring system
            buy_score = 0
            sell_score = 0
            
            # RSI signals
            rsi = feature_dict.get('rsi', 50)
            if rsi < 25:
                buy_score += 2
            elif rsi < 35:
                buy_score += 1
            elif rsi > 75:
                sell_score += 2
            elif rsi > 65:
                sell_score += 1
            
            # MACD signals
            macd_hist = feature_dict.get('macd_histogram', 0)
            if macd_hist > 0:
                buy_score += 1
            elif macd_hist < 0:
                sell_score += 1
            
            # Bollinger Band signals
            bb_position = feature_dict.get('bb_position', 0.5)
            if bb_position < 0.1:
                buy_score += 1
            elif bb_position > 0.9:
                sell_score += 1
            
            # Volume confirmation
            volume_ratio = feature_dict.get('volume_ratio', 1.0)
            if volume_ratio > 1.5:  # High volume
                if buy_score > sell_score:
                    buy_score += 1
                elif sell_score > buy_score:
                    sell_score += 1
            
            # Generate signal
            if buy_score >= 3:
                return "BUY", min(70 + buy_score * 5, 85)
            elif sell_score >= 3:
                return "SELL", min(70 + sell_score * 5, 85)
            elif buy_score > sell_score:
                return "BUY", 60
            elif sell_score > buy_score:
                return "SELL", 60
            else:
                return "HOLD", 50
                
        except Exception as e:
            print(f"Fallback signal error: {e}")
            return "HOLD", 50
    
    def get_feature_importance(self, model_type="random_forest"):
        """Get feature importance from trained model"""
        return self.feature_importance
    
    def save_model(self, filepath, model_type="random_forest"):
        """Save trained model with metadata"""
        try:
            if model_type in self.models:
                model_data = {
                    'model': self.models[model_type],
                    'scaler': self.scalers[model_type],
                    'feature_names': self.feature_names,
                    'training_accuracy': self.training_accuracy,
                    'feature_importance': self.feature_importance,
                    'model_type': model_type,
                    'timestamp': datetime.datetime.now().isoformat()
                }
                joblib.dump(model_data, filepath)
                return True
        except Exception as e:
            print(f"Error saving model: {e}")
        return False
    
    def load_model(self, filepath):
        """Load pre-trained model with validation"""
        try:
            model_data = joblib.load(filepath)
            model_type = model_data.get('model_type', 'random_forest')
            
            self.models[model_type] = model_data['model']
            self.scalers[model_type] = model_data['scaler']
            self.feature_names = model_data.get('feature_names', self.feature_names)
            self.training_accuracy = model_data.get('training_accuracy', 0.0)
            self.feature_importance = model_data.get('feature_importance', [])
            self.is_trained = True
            
            print(f"Loaded model: {model_type}, Accuracy: {self.training_accuracy:.3f}")
            return True
        except Exception as e:
            print(f"Error loading model: {e}")
            return False


class PriceChartWidget(QWidget):
    """Lightweight widget to display live price history as a line chart."""

    def __init__(self, parent=None, max_points=120):
        super().__init__(parent)
        self.prices = deque(maxlen=max_points)
        self.setMinimumHeight(150)

    def add_price(self, price: float) -> None:
        """Add a new price point and trigger a repaint."""
        self.prices.append(price)
        self.update()

    def paintEvent(self, event):  # noqa: D401 - Qt override
        painter = QPainter(self)
        painter.setRenderHint(QPainter.Antialiasing)

        rect = self.rect()
        w = rect.width()
        h = rect.height()

        if len(self.prices) < 2:
            painter.setPen(QColor(200, 200, 200))
            painter.drawText(rect, Qt.AlignCenter, "No data")
            return

        minimum = min(self.prices)
        maximum = max(self.prices)
        span = maximum - minimum or 1
        step = w / (len(self.prices) - 1)

        poly = QPolygonF()
        for i, price in enumerate(self.prices):
            x = i * step
            y = h - ((price - minimum) / span) * h
            poly.append(QPointF(x, y))

        painter.setPen(QPen(QColor(0, 255, 136), 2))
        painter.drawPolyline(poly)


class CandlestickChartWidget(QWidget):
    """Widget to display OHLC data as candlesticks."""

    def __init__(self, parent=None, max_candles=120):
        super().__init__(parent)
        self.candles = deque(maxlen=max_candles)
        self.setMinimumHeight(150)

    def add_candle(self, o, h, l, c):
        """Add a candlestick and repaint."""

        self.candles.append((o, h, l, c))
        self.update()

    def paintEvent(self, event):  # noqa: D401 - Qt override
        painter = QPainter(self)
        painter.setRenderHint(QPainter.Antialiasing)

        rect = self.rect()
        w = rect.width()
        h = rect.height()

        if not self.candles:
            painter.setPen(QColor(200, 200, 200))
            painter.drawText(rect, Qt.AlignCenter, "No data")
            return

        high = max(c[1] for c in self.candles)
        low = min(c[2] for c in self.candles)
        span = high - low or 1
        step = w / len(self.candles)

        for i, (o, hi, lo, c) in enumerate(self.candles):
            x = i * step + step / 2
            y_open = h - ((o - low) / span) * h
            y_close = h - ((c - low) / span) * h
            y_high = h - ((hi - low) / span) * h
            y_low = h - ((lo - low) / span) * h

            color = QColor(0, 255, 136) if c >= o else QColor(255, 68, 68)
            painter.setPen(QPen(color, 2))
            painter.drawLine(QPointF(x, y_high), QPointF(x, y_low))

            rect_x = x - step * 0.3
            rect_w = step * 0.6
            rect_y = min(y_open, y_close)
            rect_h = abs(y_close - y_open) or 1
            painter.fillRect(rect_x, rect_y, rect_w, rect_h, color)


class BinanceTradingApp(QMainWindow):
    """Main application with comprehensive ML trading capabilities"""
    
    def __init__(self):
        super().__init__()
        self.setWindowTitle("🤖 Advanced ML Binance Trading Bot - Real Intelligence")
        self.setGeometry(100, 100, 1600, 1000)
        self.setMinimumSize(1200, 800)
        
        # Initialize components
        self.binance_api = EnhancedBinanceAPI()
        self.enhanced_data_worker = None
        
        # Trading state
        self.is_trading = False
        self.current_symbol = "BTCUSDT"
        self.current_model = "random_forest"
        
        # Performance tracking
        self.signal_performance = []
        
        # Setup UI
        self.setup_ui()
        self.apply_styling()
        
        # Initialize status
        self.update_connection_status("🔄 Ready - Configure API for live trading")
    
    def setup_ui(self):
        """Setup the complete user interface"""
        self.central_widget = QWidget()
        self.setCentralWidget(self.central_widget)
        
        self.main_layout = QVBoxLayout()
        
        # Create enhanced tab system
        self.tabs = QTabWidget()
        
        # Trading Tab
        self.trading_tab = QWidget()
        self.setup_trading_tab()
        self.tabs.addTab(self.trading_tab, "📈 Live Trading")
        
        # ML Configuration Tab
        self.ml_tab = QWidget()
        self.setup_ml_tab()
        self.tabs.addTab(self.ml_tab, "🤖 Machine Learning")
        
        # API Configuration Tab
        self.config_tab = QWidget()
        self.setup_config_tab()
        self.tabs.addTab(self.config_tab, "⚙️ API Configuration")
        
        # Account Tab
        self.account_tab = QWidget()
        self.setup_account_tab()
        self.tabs.addTab(self.account_tab, "💰 Account Info")
        
        # Analytics Tab
        self.analytics_tab = QWidget()
        self.setup_analytics_tab()
        self.tabs.addTab(self.analytics_tab, "📊 Analytics")

        # About Tab with source code access
        self.about_tab = QWidget()
        self.setup_about_tab()
        self.tabs.addTab(self.about_tab, "ℹ️ About")
        
        self.main_layout.addWidget(self.tabs)
        self.central_widget.setLayout(self.main_layout)
    
    def setup_trading_tab(self):
        """Setup enhanced trading interface"""
        layout = QVBoxLayout()
        
        # Enhanced status bar
        status_layout = QHBoxLayout()
        
        self.connection_status = QLabel("Connection: Disconnected")
        self.connection_status.setFont(QFont('Arial', 11, QFont.Bold))
        
        self.ml_status = QLabel("ML: Initializing...")
        self.ml_status.setFont(QFont('Arial', 11, QFont.Bold))
        
        self.update_counter_label = QLabel("Updates: 0")
        
        status_layout.addWidget(self.connection_status)
        status_layout.addWidget(QLabel("|"))
        status_layout.addWidget(self.ml_status)
        status_layout.addWidget(QLabel("|"))
        status_layout.addWidget(self.update_counter_label)
        status_layout.addStretch()
        
        layout.addLayout(status_layout)
        
        # Enhanced controls
        controls_layout = QHBoxLayout()
        
        # Symbol selection with popular pairs
        controls_layout.addWidget(QLabel("Symbol:"))
        self.symbol_combo = QComboBox()
        self.symbol_combo.addItems([
            "BTCUSDT", "ETHUSDT", "BNBUSDT", "ADAUSDT", "XRPUSDT", 
            "SOLUSDT", "DOTUSDT", "LINKUSDT", "LTCUSDT", "BCHUSDT",
            "EOSUSDT", "TRXUSDT", "XLMUSDT", "ATOMUSDT", "VETUSDT"
        ])
        self.symbol_combo.currentTextChanged.connect(self.on_symbol_changed)
        controls_layout.addWidget(self.symbol_combo)
        
        # Model selection
        controls_layout.addWidget(QLabel("ML Model:"))
        self.model_combo = QComboBox()
        self.model_combo.addItems([
            "Random Forest",
            "XGBoost",
            "Advanced Ensemble",
            "Council",
            "Fallback Rules",
        ])
        self.model_combo.currentTextChanged.connect(self.on_model_changed)
        controls_layout.addWidget(self.model_combo)
        
        # Auto-retrain option
        self.auto_retrain_checkbox = QCheckBox("Auto-retrain")
        self.auto_retrain_checkbox.setChecked(True)
        controls_layout.addWidget(self.auto_retrain_checkbox)
        
        # Trading controls
        self.start_button = QPushButton("🚀 Start ML Trading")
        self.stop_button = QPushButton("⏹️ Stop")
        self.stop_button.setEnabled(False)
        
        self.start_button.clicked.connect(self.start_ml_trading)
        self.stop_button.clicked.connect(self.stop_ml_trading)
        
        controls_layout.addWidget(self.start_button)
        controls_layout.addWidget(self.stop_button)
        controls_layout.addStretch()
        
        layout.addLayout(controls_layout)
        
        # Enhanced price display
        price_group = QGroupBox("Live Market Data")
        price_layout = QVBoxLayout()
        
        self.price_display = QLabel("💰 Live Price: Waiting for data...")
        self.price_display.setFont(QFont('Arial', 18, QFont.Bold))
        self.price_display.setAlignment(Qt.AlignCenter)
        self.price_display.setMinimumHeight(60)
        self.price_display.setStyleSheet("""
            background: qlineargradient(x1:0, y1:0, x2:1, y2:0, 
                stop:0 #1e1e1e, stop:1 #2a2a2a);
            color: #00ff88; 
            border: 2px solid #444; 
            border-radius: 8px;
            padding: 10px;
        """)
        
        # Market statistics
        stats_layout = QHBoxLayout()
        
        self.stats_24h_change = QLabel("📊 24h Change: --")
        self.stats_24h_volume = QLabel("📈 Volume: --")
        self.stats_high_low = QLabel("⬆️⬇️ High/Low: --")
        self.stats_trades = QLabel("🔄 Trades: --")
        
        for widget in [self.stats_24h_change, self.stats_24h_volume, self.stats_high_low, self.stats_trades]:
            widget.setFont(QFont('Arial', 10))
        
        stats_layout.addWidget(self.stats_24h_change)
        stats_layout.addWidget(self.stats_24h_volume)
        stats_layout.addWidget(self.stats_high_low)
        stats_layout.addWidget(self.stats_trades)

        price_layout.addWidget(self.price_display)
        price_layout.addLayout(stats_layout)
        self.candle_chart = CandlestickChartWidget()
        price_layout.addWidget(self.candle_chart)
        self.price_chart = PriceChartWidget()
        self.candlestick_chart = CandlestickChartWidget()
        price_layout.addWidget(self.price_chart)
        price_layout.addWidget(self.candlestick_chart)
        price_group.setLayout(price_layout)

        layout.addWidget(price_group)

<<<<<<< HEAD
=======
        # Auto trading controls
        auto_group = QGroupBox("🤖 Auto Trading")
        auto_layout = QHBoxLayout()
        self.auto_trade_checkbox = QCheckBox("Enable Auto")
        self.auto_trade_qty = QLineEdit()
        self.auto_trade_qty.setPlaceholderText("Qty")
        auto_layout.addWidget(self.auto_trade_checkbox)
        auto_layout.addWidget(QLabel("Qty:"))
        auto_layout.addWidget(self.auto_trade_qty)
        auto_group.setLayout(auto_layout)

        layout.addWidget(auto_group)

>>>>>>> 70ee1ac9
        # Manual trading controls
        manual_group = QGroupBox("🖐️ Manual Trading")
        manual_layout = QHBoxLayout()

        self.manual_qty = QLineEdit()
        self.manual_qty.setPlaceholderText("Quantity")
        self.manual_price = QLineEdit()
        self.manual_price.setPlaceholderText("Price (for limit)")
        self.manual_order_type = QComboBox()
        self.manual_order_type.addItems(["MARKET", "LIMIT"])

        self.manual_buy_button = QPushButton("Buy")
        self.manual_sell_button = QPushButton("Sell")
        self.manual_buy_button.clicked.connect(lambda: self.execute_manual_order("BUY"))
        self.manual_sell_button.clicked.connect(lambda: self.execute_manual_order("SELL"))

        manual_layout.addWidget(QLabel("Qty:"))
        manual_layout.addWidget(self.manual_qty)
        manual_layout.addWidget(QLabel("Price:"))
        manual_layout.addWidget(self.manual_price)
        manual_layout.addWidget(QLabel("Type:"))
        manual_layout.addWidget(self.manual_order_type)
        manual_layout.addWidget(self.manual_buy_button)
        manual_layout.addWidget(self.manual_sell_button)
        manual_group.setLayout(manual_layout)

        layout.addWidget(manual_group)

        # Enhanced data tables
        self.setup_enhanced_tables(layout)
        
        self.trading_tab.setLayout(layout)
    
    def setup_ml_tab(self):
        """Setup comprehensive ML configuration and monitoring"""
        layout = QVBoxLayout()
        
        # ML System Status
        status_group = QGroupBox("🤖 ML System Status")
        status_layout = QVBoxLayout()
        
        self.ml_detailed_status = QLabel("Status: Initializing ML system...")
        self.ml_detailed_status.setFont(QFont('Arial', 11, QFont.Bold))
        
        self.training_progress = QProgressBar()
        self.training_progress.setVisible(False)
        
        self.ml_accuracy_label = QLabel("Model Accuracy: Not trained")
        self.ml_model_info = QLabel("Current Model: None loaded")
        
        status_layout.addWidget(self.ml_detailed_status)
        status_layout.addWidget(self.training_progress)
        status_layout.addWidget(self.ml_accuracy_label)
        status_layout.addWidget(self.ml_model_info)
        status_group.setLayout(status_layout)
        
        # Model Management
        model_group = QGroupBox("📁 Model Management")
        model_layout = QFormLayout()
        
        # Model file operations
        file_layout = QHBoxLayout()
        self.model_file_input = QLineEdit()
        self.model_file_input.setPlaceholderText("Select model file path...")
        
        self.browse_button = QPushButton("📂 Browse")
        self.browse_button.clicked.connect(self.browse_model_file)
        
        file_layout.addWidget(self.model_file_input)
        file_layout.addWidget(self.browse_button)
        
        # Action buttons
        button_layout = QHBoxLayout()
        
        self.save_model_button = QPushButton("💾 Save Model")
        self.load_model_button = QPushButton("📤 Load Model")
        self.retrain_button = QPushButton("🔄 Retrain Now")
        self.export_signals_button = QPushButton("📊 Export Signals")
        
        self.save_model_button.clicked.connect(self.save_ml_model)
        self.load_model_button.clicked.connect(self.load_ml_model)
        self.retrain_button.clicked.connect(self.retrain_ml_model)
        self.export_signals_button.clicked.connect(self.export_signal_history)
        
        button_layout.addWidget(self.save_model_button)
        button_layout.addWidget(self.load_model_button)
        button_layout.addWidget(self.retrain_button)
        button_layout.addWidget(self.export_signals_button)
        
        model_layout.addRow("Model File:", file_layout)
        model_layout.addRow("Actions:", button_layout)
        model_group.setLayout(model_layout)
        
        # Feature Importance Display
        features_group = QGroupBox("🎯 Feature Importance")
        features_layout = QVBoxLayout()
        
        self.feature_importance_table = QTableWidget(0, 2)
        self.feature_importance_table.setHorizontalHeaderLabels(["Feature", "Importance"])
        self.feature_importance_table.horizontalHeader().setSectionResizeMode(QHeaderView.Stretch)
        self.feature_importance_table.setMaximumHeight(200)
        
        features_layout.addWidget(self.feature_importance_table)
        features_group.setLayout(features_layout)
        
        # ML Signals History
        signals_group = QGroupBox("🎯 Recent ML Signals")
        signals_layout = QVBoxLayout()
        
        self.ml_signals_table = QTableWidget(0, 7)
        self.ml_signals_table.setHorizontalHeaderLabels([
            "Time", "Symbol", "Signal", "Confidence", "Price", "Model", "Trained"
        ])
        self.ml_signals_table.horizontalHeader().setSectionResizeMode(QHeaderView.Stretch)
        self.ml_signals_table.setMaximumHeight(250)
        
        signals_layout.addWidget(self.ml_signals_table)
        signals_group.setLayout(signals_layout)
        
        # Add all groups
        layout.addWidget(status_group)
        layout.addWidget(model_group)
        layout.addWidget(features_group)
        layout.addWidget(signals_group)
        layout.addStretch()
        
        self.ml_tab.setLayout(layout)
    
    def setup_config_tab(self):
        """Setup enhanced API configuration"""
        layout = QVBoxLayout()
        
        # API Configuration
        api_group = QGroupBox("🔐 Binance API Configuration")
        api_layout = QFormLayout()
        
        # Enhanced API inputs
        self.api_key_input = QLineEdit()
        self.api_key_input.setPlaceholderText("Enter your Binance API Key...")
        self.api_key_input.setEchoMode(QLineEdit.Password)
        
        self.api_secret_input = QLineEdit()
        self.api_secret_input.setPlaceholderText("Enter your Binance API Secret...")
        self.api_secret_input.setEchoMode(QLineEdit.Password)
        
        # Environment selection
        self.testnet_checkbox = QCheckBox("Use Testnet (Recommended for testing)")
        self.testnet_checkbox.setChecked(True)
        
        # Configuration display
        self.config_info = QTextEdit()
        self.config_info.setMaximumHeight(120)
        self.config_info.setPlainText(
            f"🔧 Configuration Details:\n"
            f"• Key Type: {self.binance_api.config['key_type']}\n"
            f"• Description: {self.binance_api.config['description']}\n"
            f"• Environment: {'Testnet' if self.binance_api.use_testnet else 'Live Trading'}\n"
            f"• Status: Not configured\n\n"
            f"⚠️  IMPORTANT: Start with testnet for safety!"
        )
        self.config_info.setReadOnly(True)
        
        # Action buttons
        button_layout = QHBoxLayout()
        
        self.save_config_button = QPushButton("💾 Save Configuration")
        self.test_connection_button = QPushButton("🔗 Test Connection")
        self.clear_config_button = QPushButton("🗑️ Clear")
        
        self.save_config_button.clicked.connect(self.save_api_config)
        self.test_connection_button.clicked.connect(self.test_api_connection)
        self.clear_config_button.clicked.connect(self.clear_api_config)
        
        button_layout.addWidget(self.save_config_button)
        button_layout.addWidget(self.test_connection_button)
        button_layout.addWidget(self.clear_config_button)
        button_layout.addStretch()
        
        # Form assembly
        api_layout.addRow("API Key:", self.api_key_input)
        api_layout.addRow("API Secret:", self.api_secret_input)
        api_layout.addRow("Options:", self.testnet_checkbox)
        api_layout.addRow("Info:", self.config_info)
        api_layout.addRow("Actions:", button_layout)
        
        api_group.setLayout(api_layout)
        layout.addWidget(api_group)
        layout.addStretch()
        
        self.config_tab.setLayout(layout)
    
    def setup_account_tab(self):
        """Setup enhanced account information display"""
        layout = QVBoxLayout()
        
        # Account overview
        overview_group = QGroupBox("💰 Account Overview")
        overview_layout = QVBoxLayout()
        
        self.account_info_display = QTextEdit()
        self.account_info_display.setReadOnly(True)
        self.account_info_display.setPlainText(
            "🔐 Account Information\n" + "="*50 + "\n\n"
            "Please configure API credentials to view account details.\n\n"
            "Features available after configuration:\n"
            "• Real-time balance information\n"
            "• Trading permissions status\n"
            "• Account type and limits\n"
            "• Recent trading activity"
        )
        
        # Refresh controls
        refresh_layout = QHBoxLayout()
        self.refresh_account_button = QPushButton("🔄 Refresh Account Info")
        self.auto_refresh_checkbox = QCheckBox("Auto-refresh every 30s")
        
        self.refresh_account_button.clicked.connect(self.refresh_account_info)
        
        refresh_layout.addWidget(self.refresh_account_button)
        refresh_layout.addWidget(self.auto_refresh_checkbox)
        refresh_layout.addStretch()
        
        overview_layout.addWidget(self.account_info_display)
        overview_layout.addLayout(refresh_layout)
        overview_group.setLayout(overview_layout)
        
        layout.addWidget(overview_group)
        
        self.account_tab.setLayout(layout)
    
    def setup_analytics_tab(self):
        """Setup analytics and performance tracking"""
        layout = QVBoxLayout()
        
        # Performance metrics
        metrics_group = QGroupBox("📈 Performance Metrics")
        metrics_layout = QVBoxLayout()
        
        # Summary stats
        stats_layout = QHBoxLayout()
        
        self.total_signals_label = QLabel("Total Signals: 0")
        self.buy_signals_label = QLabel("Buy Signals: 0")
        self.sell_signals_label = QLabel("Sell Signals: 0")
        self.hold_signals_label = QLabel("Hold Signals: 0")
        
        for label in [self.total_signals_label, self.buy_signals_label, 
                     self.sell_signals_label, self.hold_signals_label]:
            label.setFont(QFont('Arial', 10, QFont.Bold))
        
        stats_layout.addWidget(self.total_signals_label)
        stats_layout.addWidget(self.buy_signals_label)
        stats_layout.addWidget(self.sell_signals_label)
        stats_layout.addWidget(self.hold_signals_label)
        stats_layout.addStretch()
        
        # Performance table
        self.performance_table = QTableWidget(0, 5)
        self.performance_table.setHorizontalHeaderLabels([
            "Time Period", "Signals", "Avg Confidence", "Best Signal", "Model Used"
        ])
        self.performance_table.horizontalHeader().setSectionResizeMode(QHeaderView.Stretch)
        self.performance_table.setMaximumHeight(200)
        
        metrics_layout.addLayout(stats_layout)
        metrics_layout.addWidget(QLabel("Recent Performance:"))
        metrics_layout.addWidget(self.performance_table)
        metrics_group.setLayout(metrics_layout)
        
        layout.addWidget(metrics_group)
        layout.addStretch()
        
        self.analytics_tab.setLayout(layout)

    def setup_about_tab(self):
        """Setup about page with a button to copy source code."""
        layout = QVBoxLayout()
        layout.addWidget(QLabel(
            "<b>Advanced ML Binance Trading Bot</b><br>Source available for review."))
        self.copy_code_button = QPushButton("Copy Source Code")
        self.copy_code_button.clicked.connect(self.copy_source_code)
        layout.addWidget(self.copy_code_button)
        layout.addStretch()
        self.about_tab.setLayout(layout)

    def copy_source_code(self):
        """Copy full source file to clipboard."""
        try:
            with open(__file__, "r", encoding="utf-8") as f:
                code = f.read()
            QApplication.clipboard().setText(code)
            QMessageBox.information(self, "Copy Code", "Source code copied to clipboard")
        except Exception as e:
            QMessageBox.warning(self, "Copy Code", f"Failed to copy code: {e}")
    
    def setup_enhanced_tables(self, parent_layout):
        """Setup enhanced data display tables"""
        # Live Signals Table
        signals_group = QGroupBox("🎯 Live Trading Signals")
        signals_layout = QVBoxLayout()
        
        self.signals_table = QTableWidget(0, 6)
        self.signals_table.setHorizontalHeaderLabels([
            "Time", "Symbol", "Signal", "Price", "Confidence", "Source"
        ])
        self.signals_table.horizontalHeader().setSectionResizeMode(QHeaderView.Stretch)
        self.signals_table.setAlternatingRowColors(True)
        self.signals_table.setMaximumHeight(200)
        
        signals_layout.addWidget(self.signals_table)
        signals_group.setLayout(signals_layout)
        parent_layout.addWidget(signals_group)
        
        # Price History Table
        history_group = QGroupBox("📊 Recent Price Updates")
        history_layout = QVBoxLayout()
        
        self.price_history_table = QTableWidget(0, 5)
        self.price_history_table.setHorizontalHeaderLabels([
            "Time", "Price", "Change %", "Volume", "Trend"
        ])
        self.price_history_table.horizontalHeader().setSectionResizeMode(QHeaderView.Stretch)
        self.price_history_table.setAlternatingRowColors(True)
        self.price_history_table.setMaximumHeight(150)
        
        history_layout.addWidget(self.price_history_table)
        history_group.setLayout(history_layout)
        parent_layout.addWidget(history_group)
    
    def apply_styling(self):
        """Apply comprehensive modern styling"""
        self.setStyleSheet("""
            QMainWindow {
                background: qlineargradient(x1:0, y1:0, x2:0, y2:1,
                    stop:0 #2b2b2b, stop:1 #1e1e1e);
                color: #ffffff;
            }
            
            QTabWidget::pane {
                border: 2px solid #444;
                background: qlineargradient(x1:0, y1:0, x2:0, y2:1,
                    stop:0 #3c3c3c, stop:1 #2a2a2a);
                border-radius: 8px;
            }
            
            QTabBar::tab {
                background: qlineargradient(x1:0, y1:0, x2:0, y2:1,
                    stop:0 #4a4a4a, stop:1 #3a3a3a);
                color: #ffffff;
                padding: 12px 20px;
                margin-right: 3px;
                border-top-left-radius: 8px;
                border-top-right-radius: 8px;
                font-weight: bold;
            }
            
            QTabBar::tab:selected {
                background: qlineargradient(x1:0, y1:0, x2:0, y2:1,
                    stop:0 #606060, stop:1 #4a4a4a);
                border-bottom: 3px solid #00ff88;
            }
            
            QTabBar::tab:hover {
                background: qlineargradient(x1:0, y1:0, x2:0, y2:1,
                    stop:0 #555555, stop:1 #404040);
            }
            
            QLabel {
                color: #ffffff;
                padding: 3px;
            }
            
            QPushButton {
                background: qlineargradient(x1:0, y1:0, x2:0, y2:1,
                    stop:0 #4CAF50, stop:1 #388E3C);
                color: white;
                border: none;
                padding: 10px 16px;
                font-size: 12px;
                font-weight: bold;
                border-radius: 6px;
                min-width: 100px;
            }
            
            QPushButton:hover {
                background: qlineargradient(x1:0, y1:0, x2:0, y2:1,
                    stop:0 #66BB6A, stop:1 #4CAF50);
            }
            
            QPushButton:pressed {
                background: qlineargradient(x1:0, y1:0, x2:0, y2:1,
                    stop:0 #388E3C, stop:1 #2E7D32);
            }
            
            QPushButton:disabled {
                background: #666666;
                color: #999999;
            }
            
            QComboBox, QLineEdit {
                padding: 8px 12px;
                font-size: 12px;
                border: 2px solid #555;
                border-radius: 6px;
                background: qlineargradient(x1:0, y1:0, x2:0, y2:1,
                    stop:0 #4a4a4a, stop:1 #3a3a3a);
                color: #ffffff;
                min-width: 120px;
            }
            
            QComboBox:focus, QLineEdit:focus {
            border: 2px solid #00ff88;
            }
            
            QComboBox::drop-down {
                border: none;
                background: qlineargradient(x1:0, y1:0, x2:0, y2:1,
                    stop:0 #555, stop:1 #444);
                width: 20px;
                border-radius: 4px;
            }
            
            QComboBox::down-arrow {
                image: none;
                border-left: 6px solid transparent;
                border-right: 6px solid transparent;
                border-top: 6px solid #ffffff;
                margin: 2px;
            }
            
            QTableWidget {
                gridline-color: #555;
                background: qlineargradient(x1:0, y1:0, x2:0, y2:1,
                    stop:0 #3c3c3c, stop:1 #2a2a2a);
                alternate-background-color: #4a4a4a;
                color: #ffffff;
                border: 2px solid #555;
                border-radius: 8px;
                selection-background-color: #00ff88;
            }
            
            QHeaderView::section {
                background: qlineargradient(x1:0, y1:0, x2:0, y2:1,
                    stop:0 #606060, stop:1 #4a4a4a);
                padding: 10px;
                border: 1px solid #555;
                font-weight: bold;
                color: #ffffff;
                border-radius: 4px;
            }
            
            QHeaderView::section:hover {
                background: qlineargradient(x1:0, y1:0, x2:0, y2:1,
                    stop:0 #707070, stop:1 #5a5a5a);
            }
            
            QGroupBox {
                font-weight: bold;
                border: 2px solid #555;
                border-radius: 12px;
                margin-top: 15px;
                padding-top: 15px;
                background: qlineargradient(x1:0, y1:0, x2:0, y2:1,
                    stop:0 #3a3a3a, stop:1 #2a2a2a);
            }
            
            QGroupBox::title {
                subcontrol-origin: margin;
                left: 15px;
                padding: 0 10px 0 10px;
                color: #00ff88;
                font-size: 14px;
                font-weight: bold;
                background: qlineargradient(x1:0, y1:0, x2:1, y2:0,
                    stop:0 #3c3c3c, stop:1 #4a4a4a);
                border-radius: 6px;
            }
            
            QTextEdit {
                background: qlineargradient(x1:0, y1:0, x2:0, y2:1,
                    stop:0 #4a4a4a, stop:1 #3a3a3a);
                color: #ffffff;
                border: 2px solid #555;
                border-radius: 8px;
                padding: 8px;
                selection-background-color: #00ff88;
                selection-color: #000000;
            }
            
            QCheckBox {
                color: #ffffff;
                font-weight: bold;
                spacing: 8px;
            }
            
            QCheckBox::indicator {
                width: 20px;
                height: 20px;
                border: 2px solid #555;
                border-radius: 6px;
                background: qlineargradient(x1:0, y1:0, x2:0, y2:1,
                    stop:0 #3a3a3a, stop:1 #2a2a2a);
            }
            
            QCheckBox::indicator:checked {
                background: qlineargradient(x1:0, y1:0, x2:0, y2:1,
                    stop:0 #00ff88, stop:1 #00cc66);
                border: 2px solid #00ff88;
            }
            
            QCheckBox::indicator:hover {
                border: 2px solid #00ff88;
                background: qlineargradient(x1:0, y1:0, x2:0, y2:1,
                    stop:0 #4a4a4a, stop:1 #3a3a3a);
            }
            
            QProgressBar {
                border: 2px solid #555;
                border-radius: 8px;
                text-align: center;
                color: #ffffff;
                font-weight: bold;
                background: qlineargradient(x1:0, y1:0, x2:0, y2:1,
                    stop:0 #3a3a3a, stop:1 #2a2a2a);
                min-height: 25px;
            }
            
            QProgressBar::chunk {
                background: qlineargradient(x1:0, y1:0, x2:1, y2:0,
                    stop:0 #00ff88, stop:0.5 #00cc66, stop:1 #00aa44);
                border-radius: 6px;
                margin: 2px;
            }
            
            QScrollBar:vertical {
                background: #3a3a3a;
                width: 12px;
                border-radius: 6px;
            }
            
            QScrollBar::handle:vertical {
                background: #555;
                border-radius: 6px;
                min-height: 20px;
            }
            
            QScrollBar::handle:vertical:hover {
                background: #666;
            }
        """)
    
    # ===== CORE EVENT HANDLERS AND FUNCTIONALITY =====
    
    def on_symbol_changed(self, symbol):
        """Handle symbol change with intelligent restart logic"""
        old_symbol = self.current_symbol
        self.current_symbol = symbol
        
        self.update_connection_status(f"🔄 Symbol changed: {old_symbol} → {symbol}")
        
        if self.enhanced_data_worker and self.enhanced_data_worker.running:
            reply = QMessageBox.question(self, "Symbol Change", 
                f"Changing symbol will restart data collection.\n"
                f"Current progress will be lost. Continue?",
                QMessageBox.Yes | QMessageBox.No)
            
            if reply == QMessageBox.Yes:
                self.stop_ml_trading()
                # Use QTimer to restart after UI updates
                QTimer.singleShot(2000, self.start_ml_trading)
            else:
                # Revert symbol change
                self.symbol_combo.blockSignals(True)
                self.symbol_combo.setCurrentText(old_symbol)
                self.symbol_combo.blockSignals(False)
                self.current_symbol = old_symbol
    
    def on_model_changed(self, model_text):
        """Handle ML model selection with validation"""
        model_map = {
            "Random Forest": "random_forest",
            "XGBoost": "xgboost",
            "Advanced Ensemble": "advanced_ensemble",
            "Council": "council",
            "Fallback Rules": "fallback",
        }
        
        new_model = model_map.get(model_text, "random_forest")
        
        if new_model == self.current_model:
            return  # No change needed
        
        old_model = self.current_model
        self.current_model = new_model
        
        if self.enhanced_data_worker:
            if new_model == "fallback":
                # Switch to fallback mode immediately
                self.enhanced_data_worker.ml_generator.is_trained = False
                self.update_ml_status("🔧 Using Fallback Rules (No training required)")
                self.ml_accuracy_label.setText("Model Accuracy: N/A (Rule-based)")
                self.ml_model_info.setText("Current Model: Fallback Rules")
                self.update_feature_importance_display([])
            else:
                # Check if we need to train the new model type
                if (not self.enhanced_data_worker.ml_generator.is_trained or 
                    new_model not in self.enhanced_data_worker.ml_generator.models):
                    
                    if self.auto_retrain_checkbox.isChecked():
                        self.update_ml_status(f"🔄 Switching to {model_text}...")
                        self.enhanced_data_worker.set_model_type(new_model)
                    else:
                        reply = QMessageBox.question(self, "Model Change",
                            f"Switching to {model_text} requires training.\n"
                            f"Start training now?",
                            QMessageBox.Yes | QMessageBox.No)
                        
                        if reply == QMessageBox.Yes:
                            self.enhanced_data_worker.set_model_type(new_model)
                        else:
                            # Revert model change
                            self.model_combo.blockSignals(True)
                            self.model_combo.setCurrentText(old_model.replace('_', ' ').title())
                            self.model_combo.blockSignals(False)
                            self.current_model = old_model
                            return
                else:
                    # Model already trained, switch immediately
                    self.enhanced_data_worker.set_model_type(new_model)
                    accuracy = self.enhanced_data_worker.ml_generator.training_accuracy
                    self.update_ml_status(f"✅ Switched to {model_text} (Accuracy: {accuracy:.1%})")
        
        self.ml_model_info.setText(f"Current Model: {model_text}")
    
    def start_ml_trading(self):
        """Start comprehensive ML trading system with validation"""
        # Validate API configuration
        if not self.binance_api.api_key and not self.binance_api.api_secret:
            reply = QMessageBox.question(self, "Demo Mode", 
                "No API credentials configured.\n\n"
                "Run in demo mode with simulated data?",
                QMessageBox.Yes | QMessageBox.No)
            
            if reply != QMessageBox.Yes:
                return
        
        # Validate symbol selection
        self.current_symbol = self.symbol_combo.currentText()
        if not self.current_symbol:
            QMessageBox.warning(self, "Invalid Symbol", "Please select a trading symbol.")
            return
        
        try:
            # Create enhanced data worker with comprehensive error handling
            self.enhanced_data_worker = EnhancedDataWorker(self.binance_api, self.current_symbol)
            
            # Connect all signals with error handling
            self.enhanced_data_worker.data_updated.connect(self.update_live_data)
            self.enhanced_data_worker.ml_signal_generated.connect(self.add_ml_signal)
            self.enhanced_data_worker.ml_status_updated.connect(self.update_ml_status)
            self.enhanced_data_worker.training_progress.connect(self.update_training_progress)
            self.enhanced_data_worker.training_message.connect(self.update_training_message)
            
            # Set model type and initialize
            self.enhanced_data_worker.set_model_type(self.current_model)
            
            # Initialize ML system if auto-retrain is enabled and not using fallback
            if (self.auto_retrain_checkbox.isChecked() and 
                self.current_model != "fallback"):
                self.training_progress.setVisible(True)
                self.enhanced_data_worker.initialize_ml_system()
            
            # Start data processing
            self.enhanced_data_worker.start_updates()
            
            # Update UI state
            self.start_button.setEnabled(False)
            self.stop_button.setEnabled(True)
            self.symbol_combo.setEnabled(False)
            self.model_combo.setEnabled(False)
            self.auto_retrain_checkbox.setEnabled(False)
            self.is_trading = True
            
            self.update_connection_status(f"🚀 ML Trading active: {self.current_symbol}")
            
            if self.current_model == "fallback":
                self.update_ml_status("🔧 Using Fallback Rules")
            else:
                self.update_ml_status("🔄 Initializing ML system...")
            
        except Exception as e:
            QMessageBox.critical(self, "Startup Error", 
                f"Failed to start ML trading:\n{str(e)}")
            self.update_connection_status(f"❌ Startup failed: {str(e)}")
    
    def stop_ml_trading(self):
        """Stop ML trading with proper cleanup"""
        try:
            if self.enhanced_data_worker:
                self.enhanced_data_worker.stop_updates()
                self.enhanced_data_worker = None
            
            # Reset UI state
            self.start_button.setEnabled(True)
            self.stop_button.setEnabled(False)
            self.symbol_combo.setEnabled(True)
            self.model_combo.setEnabled(True)
            self.auto_retrain_checkbox.setEnabled(True)
            self.training_progress.setVisible(False)
            self.training_progress.setValue(0)
            self.is_trading = False
            
            self.update_connection_status("⏹️ ML Trading stopped")
            self.update_ml_status("🔄 Idle")
            
        except Exception as e:
            QMessageBox.warning(self, "Stop Error",
                f"Error during shutdown:\n{str(e)}")

    def execute_manual_order(self, side):
        """Execute a manual trade using current API settings."""
        qty_text = self.manual_qty.text().strip()
        if not qty_text:
            QMessageBox.warning(self, "Manual Trade", "Quantity is required")
            return
        try:
            qty = float(qty_text)
            order_type = self.manual_order_type.currentText()
            price = self.manual_price.text().strip()
            price_val = float(price) if price and order_type == "LIMIT" else None
            result = self.binance_api.place_order(
                self.symbol_combo.currentText(), side, qty, order_type, price_val
            )
            if "error" in result:
                QMessageBox.warning(self, "Manual Trade", f"Order failed: {result['error']}")
            else:
                status = result.get('status', 'Placed')
                QMessageBox.information(self, "Manual Trade", f"Order {status}")
        except ValueError:
            QMessageBox.warning(self, "Manual Trade", "Invalid number format")
<<<<<<< HEAD
=======

    def auto_trade_signal(self, side):
        """Place an automatic market order based on ML signal."""

        qty_text = self.auto_trade_qty.text().strip()
        if not qty_text:
            return
        try:
            qty = float(qty_text)
        except ValueError:
            return
        result = self.binance_api.place_order(
            self.symbol_combo.currentText(), side, qty
        )
        if "error" in result:
            print(f"Auto trade failed: {result['error']}")

>>>>>>> 70ee1ac9
    
    # ===== DATA PROCESSING AND UI UPDATES =====
    
    def update_live_data(self, data):
        """Process and display live market data with trend analysis"""
        try:
            if 'price' in data and 'price' in data['price']:
                current_price = float(data['price']['price'])
                
                # Enhanced price display with formatting
                if current_price >= 1000:
                    price_text = f"💰 {data['symbol']}: ${current_price:,.2f}"
                else:
                    price_text = f"💰 {data['symbol']}: ${current_price:,.4f}"

                self.price_display.setText(price_text)
                if hasattr(self, 'price_chart'):
                    self.price_chart.add_price(current_price)
                if 'candle' in data and data['candle'] and hasattr(self, 'candlestick_chart'):
                    c = data['candle']
                    self.candlestick_chart.add_candle(
                        float(c['Open']), float(c['High']), float(c['Low']), float(c['Close'])
                    )

                # Add to price history with trend analysis
                self.add_enhanced_price_history(current_price, data.get('stats', {}))
            
            # Update comprehensive market statistics
            if 'stats' in data and data['stats']:
                self.update_market_statistics(data['stats'])
            
            # Update counter
            if 'update_count' in data:
                self.update_counter_label.setText(f"Updates: {data['update_count']}")
                
        except Exception as e:
            print(f"Error updating live data: {e}")
            self.update_connection_status(f"⚠️ Data processing error: {str(e)}")
    
    def update_market_statistics(self, stats):
        """Update comprehensive market statistics with color coding"""
        try:
            # 24h Price Change
            if 'priceChangePercent' in stats:
                change_pct = float(stats['priceChangePercent'])
                change_text = f"📊 24h: {change_pct:+.2f}%"
                
                self.stats_24h_change.setText(change_text)
                if change_pct > 2.0:
                    self.stats_24h_change.setStyleSheet("color: #00ff88; font-weight: bold;")
                elif change_pct > 0:
                    self.stats_24h_change.setStyleSheet("color: #88ff88; font-weight: bold;")
                elif change_pct < -2.0:
                    self.stats_24h_change.setStyleSheet("color: #ff4444; font-weight: bold;")
                elif change_pct < 0:
                    self.stats_24h_change.setStyleSheet("color: #ff8888; font-weight: bold;")
                else:
                    self.stats_24h_change.setStyleSheet("color: #ffffff; font-weight: bold;")
            
            # 24h Volume with intelligent formatting
            if 'volume' in stats:
                volume = float(stats['volume'])
                if volume >= 1_000_000_000:
                    volume_text = f"📈 Vol: {volume/1_000_000_000:.1f}B"
                elif volume >= 1_000_000:
                    volume_text = f"📈 Vol: {volume/1_000_000:.1f}M"
                elif volume >= 1_000:
                    volume_text = f"📈 Vol: {volume/1_000:.1f}K"
                else:
                    volume_text = f"📈 Vol: {volume:.0f}"
                self.stats_24h_volume.setText(volume_text)
            
            # 24h High/Low
            if 'highPrice' in stats and 'lowPrice' in stats:
                high = float(stats['highPrice'])
                low = float(stats['lowPrice'])
                if high >= 1000:
                    self.stats_high_low.setText(f"⬆️⬇️ H/L: ${high:,.2f}/${low:,.2f}")
                else:
                    self.stats_high_low.setText(f"⬆️⬇️ H/L: ${high:,.4f}/${low:,.4f}")
            
            # Trade Count
            if 'count' in stats:
                trades = int(stats['count'])
                self.stats_trades.setText(f"🔄 Trades: {trades:,}")
                
        except Exception as e:
            print(f"Error updating market statistics: {e}")
    
    def add_enhanced_price_history(self, price, stats):
        """Add price history entry with sophisticated trend analysis"""
        current_time = datetime.datetime.now().strftime("%H:%M:%S")
        
        # Calculate trend with multiple indicators
        trend_emoji = "➡️"  # Default neutral
        trend_text = "Stable"
        trend_color = QColor(255, 255, 255)
        
        if self.price_history_table.rowCount() > 0:
            try:
                last_price_item = self.price_history_table.item(0, 1)
                if last_price_item:
                    last_price_text = last_price_item.text().replace('$', '').replace(',', '')
                    last_price = float(last_price_text)
                    
                    price_change = (price - last_price) / last_price * 100
                    
                    if price_change > 0.5:
                        trend_emoji = "📈"
                        trend_text = "Strong Up"
                        trend_color = QColor(0, 255, 136)
                    elif price_change > 0.1:
                        trend_emoji = "⬆️"
                        trend_text = "Up"
                        trend_color = QColor(136, 255, 136)
                    elif price_change < -0.5:
                        trend_emoji = "📉"
                        trend_text = "Strong Down"
                        trend_color = QColor(255, 68, 68)
                    elif price_change < -0.1:
                        trend_emoji = "⬇️"
                        trend_text = "Down"
                        trend_color = QColor(255, 136, 136)
            except (ValueError, AttributeError):
                pass
        
        # Insert new row with comprehensive data
        self.price_history_table.insertRow(0)
        
        self.price_history_table.setItem(0, 0, QTableWidgetItem(current_time))
        
        # Price with appropriate formatting
        if price >= 1000:
            price_item = QTableWidgetItem(f"${price:,.2f}")
        else:
            price_item = QTableWidgetItem(f"${price:,.4f}")
        self.price_history_table.setItem(0, 1, price_item)
        
        # 24h Change percentage
        if 'priceChangePercent' in stats:
            change_pct = float(stats['priceChangePercent'])
            change_item = QTableWidgetItem(f"{change_pct:+.2f}%")
            if change_pct > 0:
                change_item.setForeground(QColor(0, 255, 136))
            elif change_pct < 0:
                change_item.setForeground(QColor(255, 68, 68))
            self.price_history_table.setItem(0, 2, change_item)
        else:
            self.price_history_table.setItem(0, 2, QTableWidgetItem("--"))
        
        # Volume with intelligent formatting
        if 'volume' in stats:
            volume = float(stats['volume'])
            if volume >= 1_000_000:
                volume_text = f"{volume/1_000_000:.1f}M"
            elif volume >= 1_000:
                volume_text = f"{volume/1_000:.1f}K"
            else:
                volume_text = f"{volume:.0f}"
            self.price_history_table.setItem(0, 3, QTableWidgetItem(volume_text))
        else:
            self.price_history_table.setItem(0, 3, QTableWidgetItem("--"))
        
        # Trend indicator
        trend_item = QTableWidgetItem(f"{trend_emoji} {trend_text}")
        trend_item.setForeground(trend_color)
        self.price_history_table.setItem(0, 4, trend_item)
        
        # Maintain reasonable table size
        if self.price_history_table.rowCount() > 25:
            self.price_history_table.removeRow(25)
    
    def add_ml_signal(self, signal_data):
        """Add ML signal with comprehensive tracking and analytics"""
        try:
            current_time = signal_data['timestamp'].strftime("%H:%M:%S")
            
            # Add to main signals table
            self.signals_table.insertRow(0)
            
            self.signals_table.setItem(0, 0, QTableWidgetItem(current_time))
            self.signals_table.setItem(0, 1, QTableWidgetItem(signal_data['symbol']))
            
            # Enhanced signal display with confidence-based styling
            signal_text = signal_data['signal']
            confidence = signal_data['confidence']
            
            if signal_data.get('is_ml_trained', False):
                display_signal = f"{signal_text} 🤖"
            else:
                display_signal = f"{signal_text} 📋"
            
            signal_item = QTableWidgetItem(display_signal)
            
            # Color coding based on signal type and confidence
            if signal_text == "BUY":
                if confidence >= 80:
                    signal_item.setForeground(QColor(0, 255, 136))  # Bright green
                else:
                    signal_item.setForeground(QColor(136, 255, 136))  # Light green
            elif signal_text == "SELL":
                if confidence >= 80:
                    signal_item.setForeground(QColor(255, 68, 68))  # Bright red
                else:
                    signal_item.setForeground(QColor(255, 136, 136))  # Light red
            else:  # HOLD
                signal_item.setForeground(QColor(255, 255, 102))  # Yellow
            
            self.signals_table.setItem(0, 2, signal_item)
            self.signals_table.setItem(0, 3, QTableWidgetItem(f"${signal_data['price']:,.4f}"))
            
            # Confidence with color coding
            confidence_item = QTableWidgetItem(f"{confidence}%")
            if confidence >= 85:
                confidence_item.setForeground(QColor(0, 255, 136))
            elif confidence >= 70:
                confidence_item.setForeground(QColor(255, 255, 102))
            else:
                confidence_item.setForeground(QColor(255, 165, 0))
            
            self.signals_table.setItem(0, 4, confidence_item)
            
            # Source indicator
            source = "🤖 ML" if signal_data.get('is_ml_trained', False) else "📋 Rules"
            self.signals_table.setItem(0, 5, QTableWidgetItem(source))
            
            # Add to ML-specific signals table
            self.ml_signals_table.insertRow(0)
            self.ml_signals_table.setItem(0, 0, QTableWidgetItem(current_time))
            self.ml_signals_table.setItem(0, 1, QTableWidgetItem(signal_data['symbol']))
            
            # Clone signal item for ML table
            ml_signal_item = QTableWidgetItem(display_signal)
            ml_signal_item.setForeground(signal_item.foreground())
            self.ml_signals_table.setItem(0, 2, ml_signal_item)
            
            # Clone confidence item
            ml_confidence_item = QTableWidgetItem(f"{confidence}%")
            ml_confidence_item.setForeground(confidence_item.foreground())
            self.ml_signals_table.setItem(0, 3, ml_confidence_item)
            
            self.ml_signals_table.setItem(0, 4, QTableWidgetItem(f"${signal_data['price']:,.4f}"))
            self.ml_signals_table.setItem(0, 5, QTableWidgetItem(
                signal_data.get('model_type', 'Unknown').replace('_', ' ').title()
            ))
            self.ml_signals_table.setItem(0, 6, QTableWidgetItem(
                "✅" if signal_data.get('is_ml_trained', False) else "❌"
            ))

            # Auto trade if enabled
            if (self.auto_trade_checkbox.isChecked() and
                signal_text in ("BUY", "SELL") and confidence >= 75):
                self.auto_trade_signal(signal_text)
            
            # Update analytics
            self.update_signal_analytics(signal_data)
            
            # Maintain table sizes
            for table in [self.signals_table, self.ml_signals_table]:
                if table.rowCount() > 20:
                    table.removeRow(20)
                    
        except Exception as e:
            print(f"Error adding ML signal: {e}")
    
    
    # ===== ENHANCED EVENT HANDLERS =====
    
    def on_symbol_changed(self, symbol):
        """Handle symbol change with intelligent validation and restart logic"""
        old_symbol = self.current_symbol
        self.current_symbol = symbol
        
        self.update_connection_status(f"🔄 Symbol changed: {old_symbol} → {symbol}")
        
        if self.enhanced_data_worker and self.enhanced_data_worker.running:
            reply = QMessageBox.question(self, "Symbol Change", 
                f"Changing symbol will restart data collection and ML training.\n\n"
                f"Current progress will be lost. Continue with {symbol}?",
                QMessageBox.Yes | QMessageBox.No)
            
            if reply == QMessageBox.Yes:
                self.stop_ml_trading()
                # Restart after UI updates
                QTimer.singleShot(2000, self.start_ml_trading)
            else:
                # Revert symbol change
                self.symbol_combo.blockSignals(True)
                self.symbol_combo.setCurrentText(old_symbol)
                self.symbol_combo.blockSignals(False)
                self.current_symbol = old_symbol
    
    def on_model_changed(self, model_text):
        """Handle ML model selection with comprehensive validation"""
        model_map = {
            "Random Forest": "random_forest",
            "XGBoost": "xgboost",
            "Advanced Ensemble": "advanced_ensemble",
            "Council": "council",
            "Fallback Rules": "fallback",
        }
        
        new_model = model_map.get(model_text, "random_forest")
        
        if new_model == self.current_model:
            return
        
        old_model = self.current_model
        self.current_model = new_model
        
        if self.enhanced_data_worker:
            if new_model == "fallback":
                # Switch to fallback mode immediately
                self.enhanced_data_worker.ml_generator.is_trained = False
                self.update_ml_status("🔧 Using Fallback Rules (No training required)")
                self.ml_accuracy_label.setText("Model Accuracy: N/A (Rule-based)")
                self.ml_model_info.setText("Current Model: Fallback Rules")
                self.update_feature_importance_display([])
            else:
                if (not self.enhanced_data_worker.ml_generator.is_trained or 
                    new_model not in self.enhanced_data_worker.ml_generator.models):
                    
                    if self.auto_retrain_checkbox.isChecked():
                        self.update_ml_status(f"🔄 Switching to {model_text}...")
                        self.enhanced_data_worker.set_model_type(new_model)
                    else:
                        reply = QMessageBox.question(self, "Model Change",
                            f"Switching to {model_text} requires training.\n\n"
                            f"Start training now?",
                            QMessageBox.Yes | QMessageBox.No)
                        
                        if reply == QMessageBox.Yes:
                            self.enhanced_data_worker.set_model_type(new_model)
                        else:
                            # Revert model change
                            self.model_combo.blockSignals(True)
                            self.model_combo.setCurrentText(old_model.replace('_', ' ').title())
                            self.model_combo.blockSignals(False)
                            self.current_model = old_model
                            return
                else:
                    # Model already trained, switch immediately
                    self.enhanced_data_worker.set_model_type(new_model)
                    accuracy = self.enhanced_data_worker.ml_generator.training_accuracy
                    self.update_ml_status(f"✅ Switched to {model_text} (Accuracy: {accuracy:.1%})")
        
        self.ml_model_info.setText(f"Current Model: {model_text}")
    
    def start_ml_trading(self):
        """Start comprehensive ML trading system with enhanced validation"""
        # Validate API configuration
        if not self.binance_api.api_key and not self.binance_api.api_secret:
            reply = QMessageBox.question(self, "Demo Mode", 
                "No API credentials configured.\n\n"
                "Continue in demo mode with simulated data?\n"
                "(You can configure real API keys in the API Configuration tab)",
                QMessageBox.Yes | QMessageBox.No)
            
            if reply != QMessageBox.Yes:
                return
        
        # Validate symbol selection
        self.current_symbol = self.symbol_combo.currentText()
        if not self.current_symbol:
            QMessageBox.warning(self, "Invalid Symbol", "Please select a trading symbol.")
            return
        
        try:
            # Create enhanced data worker
            self.enhanced_data_worker = EnhancedDataWorker(self.binance_api, self.current_symbol)
            
            # Connect all signals with comprehensive error handling
            self.enhanced_data_worker.data_updated.connect(self.update_live_data)
            self.enhanced_data_worker.ml_signal_generated.connect(self.add_ml_signal)
            self.enhanced_data_worker.ml_status_updated.connect(self.update_ml_status)
            self.enhanced_data_worker.training_progress.connect(self.update_training_progress)
            
            # Set model type and initialize
            self.enhanced_data_worker.set_model_type(self.current_model)
            
            # Initialize ML system if not using fallback
            if (self.auto_retrain_checkbox.isChecked() and 
                self.current_model != "fallback"):
                self.training_progress.setVisible(True)
                self.enhanced_data_worker.initialize_ml_system()
            
            # Start data processing
            self.enhanced_data_worker.start_updates()
            
            # Update UI state
            self.start_button.setEnabled(False)
            self.stop_button.setEnabled(True)
            self.symbol_combo.setEnabled(False)
            self.model_combo.setEnabled(False)
            self.auto_retrain_checkbox.setEnabled(False)
            self.is_trading = True
            
            self.update_connection_status(f"🚀 ML Trading active: {self.current_symbol}")
            
            if self.current_model == "fallback":
                self.update_ml_status("🔧 Using Fallback Rules")
            else:
                self.update_ml_status("🔄 Initializing ML system...")
            
        except Exception as e:
            QMessageBox.critical(self, "Startup Error", 
                f"Failed to start ML trading:\n{str(e)}")
            self.update_connection_status(f"❌ Startup failed: {str(e)}")
    
    def stop_ml_trading(self):
        """Stop ML trading with comprehensive cleanup"""
        try:
            if self.enhanced_data_worker:
                self.enhanced_data_worker.stop_updates()
                self.enhanced_data_worker = None
            
            # Reset UI state
            self.start_button.setEnabled(True)
            self.stop_button.setEnabled(False)
            self.symbol_combo.setEnabled(True)
            self.model_combo.setEnabled(True)
            self.auto_retrain_checkbox.setEnabled(True)
            self.training_progress.setVisible(False)
            self.training_progress.setValue(0)
            self.is_trading = False
            
            self.update_connection_status("⏹️ ML Trading stopped")
            self.update_ml_status("🔄 Idle")
            
        except Exception as e:
            QMessageBox.warning(self, "Stop Error", 
                f"Error during shutdown:\n{str(e)}")
    
    # ===== ENHANCED DATA PROCESSING =====
    
    def update_live_data(self, data):
        """Process live market data with sophisticated trend analysis"""
        try:
            if 'price' in data and 'price' in data['price']:
                current_price = float(data['price']['price'])
                
                # Enhanced price display with intelligent formatting
                if current_price >= 1000:
                    price_text = f"💰 {data['symbol']}: ${current_price:,.2f}"
                else:
                    price_text = f"💰 {data['symbol']}: ${current_price:,.4f}"

                self.price_display.setText(price_text)
                if hasattr(self, 'price_chart'):
                    self.price_chart.add_price(current_price)
                if 'ohlc' in data and hasattr(self, 'candle_chart') and data['ohlc']:
                    ohlc = data['ohlc']
                    self.candle_chart.add_candle(
                        ohlc['open'], ohlc['high'], ohlc['low'], ohlc['close']
                    )
                self.add_enhanced_price_history(current_price, data.get('stats', {}))
            
            # Update comprehensive market statistics
            if 'stats' in data and data['stats']:
                self.update_market_statistics(data['stats'])
            
            # Update counter
            if 'update_count' in data:
                self.update_counter_label.setText(f"Updates: {data['update_count']}")
                
        except Exception as e:
            print(f"Error updating live data: {e}")
            self.update_connection_status(f"⚠️ Data processing error: {str(e)}")
    
    def update_market_statistics(self, stats):
        """Update market statistics with intelligent color coding"""
        try:
            # 24h Price Change with dynamic coloring
            if 'priceChangePercent' in stats:
                change_pct = float(stats['priceChangePercent'])
                change_text = f"📊 24h: {change_pct:+.2f}%"
                
                self.stats_24h_change.setText(change_text)
                if change_pct > 2.0:
                    self.stats_24h_change.setStyleSheet("color: #00ff88; font-weight: bold;")
                elif change_pct > 0:
                    self.stats_24h_change.setStyleSheet("color: #88ff88; font-weight: bold;")
                elif change_pct < -2.0:
                    self.stats_24h_change.setStyleSheet("color: #ff4444; font-weight: bold;")
                elif change_pct < 0:
                    self.stats_24h_change.setStyleSheet("color: #ff8888; font-weight: bold;")
                else:
                    self.stats_24h_change.setStyleSheet("color: #ffffff; font-weight: bold;")
            
            # Volume with intelligent formatting
            if 'volume' in stats:
                volume = float(stats['volume'])
                if volume >= 1_000_000_000:
                    volume_text = f"📈 Vol: {volume/1_000_000_000:.1f}B"
                elif volume >= 1_000_000:
                    volume_text = f"📈 Vol: {volume/1_000_000:.1f}M"
                elif volume >= 1_000:
                    volume_text = f"📈 Vol: {volume/1_000:.1f}K"
                else:
                    volume_text = f"📈 Vol: {volume:.0f}"
                self.stats_24h_volume.setText(volume_text)
            
            # High/Low with proper formatting
            if 'highPrice' in stats and 'lowPrice' in stats:
                high = float(stats['highPrice'])
                low = float(stats['lowPrice'])
                if high >= 1000:
                    self.stats_high_low.setText(f"⬆️⬇️ H/L: ${high:,.2f}/${low:,.2f}")
                else:
                    self.stats_high_low.setText(f"⬆️⬇️ H/L: ${high:,.4f}/${low:,.4f}")
            
            # Trade Count
            if 'count' in stats:
                trades = int(stats['count'])
                self.stats_trades.setText(f"🔄 Trades: {trades:,}")
                
        except Exception as e:
            print(f"Error updating market statistics: {e}")
    
    def add_enhanced_price_history(self, price, stats):
        """Add price history with sophisticated trend analysis"""
        current_time = datetime.datetime.now().strftime("%H:%M:%S")
        
        # Advanced trend analysis
        trend_emoji = "➡️"
        trend_text = "Stable"
        trend_color = QColor(255, 255, 255)
        
        if self.price_history_table.rowCount() > 0:
            try:
                last_price_item = self.price_history_table.item(0, 1)
                if last_price_item:
                    last_price_text = last_price_item.text().replace('$', '').replace(',', '')
                    last_price = float(last_price_text)
                    
                    price_change = (price - last_price) / last_price * 100
                    
                    if price_change > 0.5:
                        trend_emoji = "📈"
                        trend_text = "Strong Up"
                        trend_color = QColor(0, 255, 136)
                    elif price_change > 0.1:
                        trend_emoji = "⬆️"
                        trend_text = "Up"
                        trend_color = QColor(136, 255, 136)
                    elif price_change < -0.5:
                        trend_emoji = "📉"
                        trend_text = "Strong Down"
                        trend_color = QColor(255, 68, 68)
                    elif price_change < -0.1:
                        trend_emoji = "⬇️"
                        trend_text = "Down"
                        trend_color = QColor(255, 136, 136)
            except (ValueError, AttributeError):
                pass
        
        # Insert comprehensive row data
        self.price_history_table.insertRow(0)
        
        self.price_history_table.setItem(0, 0, QTableWidgetItem(current_time))
        
        # Price formatting
        if price >= 1000:
            price_item = QTableWidgetItem(f"${price:,.2f}")
        else:
            price_item = QTableWidgetItem(f"${price:,.4f}")
        self.price_history_table.setItem(0, 1, price_item)
        
        # 24h Change
        if 'priceChangePercent' in stats:
            change_pct = float(stats['priceChangePercent'])
            change_item = QTableWidgetItem(f"{change_pct:+.2f}%")
            if change_pct > 0:
                change_item.setForeground(QColor(0, 255, 136))
            elif change_pct < 0:
                change_item.setForeground(QColor(255, 68, 68))
            self.price_history_table.setItem(0, 2, change_item)
        else:
            self.price_history_table.setItem(0, 2, QTableWidgetItem("--"))
        
        # Volume
        if 'volume' in stats:
            volume = float(stats['volume'])
            if volume >= 1_000_000:
                volume_text = f"{volume/1_000_000:.1f}M"
            elif volume >= 1_000:
                volume_text = f"{volume/1_000:.1f}K"
            else:
                volume_text = f"{volume:.0f}"
            self.price_history_table.setItem(0, 3, QTableWidgetItem(volume_text))
        else:
            self.price_history_table.setItem(0, 3, QTableWidgetItem("--"))
        
        # Trend indicator
        trend_item = QTableWidgetItem(f"{trend_emoji} {trend_text}")
        trend_item.setForeground(trend_color)
        self.price_history_table.setItem(0, 4, trend_item)
        
        # Maintain table size
        if self.price_history_table.rowCount() > 25:
            self.price_history_table.removeRow(25)
    
    def add_ml_signal(self, signal_data):
        """Add ML signal with comprehensive tracking and analytics"""
        try:
            current_time = signal_data['timestamp'].strftime("%H:%M:%S")
            
            # Add to main signals table
            self.signals_table.insertRow(0)
            
            self.signals_table.setItem(0, 0, QTableWidgetItem(current_time))
            self.signals_table.setItem(0, 1, QTableWidgetItem(signal_data['symbol']))
            
            # Enhanced signal display
            signal_text = signal_data['signal']
            confidence = signal_data['confidence']
            
            if signal_data.get('is_ml_trained', False):
                display_signal = f"{signal_text} 🤖"
            else:
                display_signal = f"{signal_text} 📋"
            
            signal_item = QTableWidgetItem(display_signal)
            
            # Sophisticated color coding
            if signal_text == "BUY":
                if confidence >= 80:
                    signal_item.setForeground(QColor(0, 255, 136))
                else:
                    signal_item.setForeground(QColor(136, 255, 136))
            elif signal_text == "SELL":
                if confidence >= 80:
                    signal_item.setForeground(QColor(255, 68, 68))
                else:
                    signal_item.setForeground(QColor(255, 136, 136))
            else:  # HOLD
                signal_item.setForeground(QColor(255, 255, 102))
            
            self.signals_table.setItem(0, 2, signal_item)
            self.signals_table.setItem(0, 3, QTableWidgetItem(f"${signal_data['price']:,.4f}"))
            
            # Confidence with color coding
            confidence_item = QTableWidgetItem(f"{confidence}%")
            if confidence >= 85:
                confidence_item.setForeground(QColor(0, 255, 136))
            elif confidence >= 70:
                confidence_item.setForeground(QColor(255, 255, 102))
            else:
                confidence_item.setForeground(QColor(255, 165, 0))
            
            self.signals_table.setItem(0, 4, confidence_item)
            
            # Source indicator
            source = "🤖 ML" if signal_data.get('is_ml_trained', False) else "📋 Rules"
            self.signals_table.setItem(0, 5, QTableWidgetItem(source))
            
            # Add to ML signals table
            self.ml_signals_table.insertRow(0)
            self.ml_signals_table.setItem(0, 0, QTableWidgetItem(current_time))
            self.ml_signals_table.setItem(0, 1, QTableWidgetItem(signal_data['symbol']))
            
            ml_signal_item = QTableWidgetItem(display_signal)
            ml_signal_item.setForeground(signal_item.foreground())
            self.ml_signals_table.setItem(0, 2, ml_signal_item)
            
            ml_confidence_item = QTableWidgetItem(f"{confidence}%")
            ml_confidence_item.setForeground(confidence_item.foreground())
            self.ml_signals_table.setItem(0, 3, ml_confidence_item)
            
            self.ml_signals_table.setItem(0, 4, QTableWidgetItem(f"${signal_data['price']:,.4f}"))
            self.ml_signals_table.setItem(0, 5, QTableWidgetItem(
                signal_data.get('model_type', 'Unknown').replace('_', ' ').title()
            ))
            self.ml_signals_table.setItem(0, 6, QTableWidgetItem(
                "✅" if signal_data.get('is_ml_trained', False) else "❌"
            ))
            
            # Update analytics
            self.update_signal_analytics(signal_data)
            
            # Maintain table sizes
            for table in [self.signals_table, self.ml_signals_table]:
                if table.rowCount() > 20:
                    table.removeRow(20)
                    
        except Exception as e:
            print(f"Error adding ML signal: {e}")
    
    def update_signal_analytics(self, signal_data):
        """Update comprehensive signal analytics with time-based performance tracking"""
        try:
            # Add to performance tracking
            self.signal_performance.append(signal_data)
            
            # Keep only last 100 signals
            if len(self.signal_performance) > 100:
                self.signal_performance.pop(0)
            
            # Calculate comprehensive statistics
            total_signals = len(self.signal_performance)
            buy_signals = sum(1 for s in self.signal_performance if s['signal'] == 'BUY')
            sell_signals = sum(1 for s in self.signal_performance if s['signal'] == 'SELL')
            hold_signals = sum(1 for s in self.signal_performance if s['signal'] == 'HOLD')
            
            # Update summary labels with color coding
            self.total_signals_label.setText(f"Total Signals: {total_signals}")
            self.buy_signals_label.setText(f"Buy Signals: {buy_signals}")
            self.sell_signals_label.setText(f"Sell Signals: {sell_signals}")
            self.hold_signals_label.setText(f"Hold Signals: {hold_signals}")
            
            # Dynamic color coding based on signal distribution
            if buy_signals > sell_signals:
                self.buy_signals_label.setStyleSheet("color: #00ff88; font-weight: bold;")
                self.sell_signals_label.setStyleSheet("color: #ffffff; font-weight: normal;")
            elif sell_signals > buy_signals:
                self.sell_signals_label.setStyleSheet("color: #ff4444; font-weight: bold;")
                self.buy_signals_label.setStyleSheet("color: #ffffff; font-weight: normal;")
            else:
                self.buy_signals_label.setStyleSheet("color: #ffffff; font-weight: normal;")
                self.sell_signals_label.setStyleSheet("color: #ffffff; font-weight: normal;")
            
            self.hold_signals_label.setStyleSheet("color: #ffff66; font-weight: bold;")
            
            # Update performance table with time-based analysis
            self.update_performance_table()
            
        except Exception as e:
            print(f"Error updating signal analytics: {e}")
    
    
    # ===== ENHANCED EVENT HANDLERS =====
    
    def on_symbol_changed(self, symbol):
        """Handle symbol change with intelligent validation and restart logic"""
        old_symbol = self.current_symbol
        self.current_symbol = symbol
        
        self.update_connection_status(f"🔄 Symbol changed: {old_symbol} → {symbol}")
        
        if self.enhanced_data_worker and self.enhanced_data_worker.running:
            reply = QMessageBox.question(self, "Symbol Change", 
                f"Changing symbol will restart data collection and ML training.\n\n"
                f"Current progress will be lost. Continue with {symbol}?",
                QMessageBox.Yes | QMessageBox.No)
            
            if reply == QMessageBox.Yes:
                self.stop_ml_trading()
                QTimer.singleShot(2000, self.start_ml_trading)
            else:
                # Revert symbol change
                self.symbol_combo.blockSignals(True)
                self.symbol_combo.setCurrentText(old_symbol)
                self.symbol_combo.blockSignals(False)
                self.current_symbol = old_symbol
    
    def on_model_changed(self, model_text):
        """Handle ML model selection with comprehensive validation"""
        model_map = {
            "Random Forest": "random_forest",
            "XGBoost": "xgboost",
            "Advanced Ensemble": "advanced_ensemble",
            "Council": "council",
            "Fallback Rules": "fallback",
        }
        
        new_model = model_map.get(model_text, "random_forest")
        
        if new_model == self.current_model:
            return
        
        old_model = self.current_model
        self.current_model = new_model
        
        if self.enhanced_data_worker:
            if new_model == "fallback":
                self.enhanced_data_worker.ml_generator.is_trained = False
                self.update_ml_status("🔧 Using Fallback Rules (No training required)")
                self.ml_accuracy_label.setText("Model Accuracy: N/A (Rule-based)")
                self.ml_model_info.setText("Current Model: Fallback Rules")
                self.update_feature_importance_display([])
            else:
                if (not self.enhanced_data_worker.ml_generator.is_trained or 
                    new_model not in self.enhanced_data_worker.ml_generator.models):
                    
                    if self.auto_retrain_checkbox.isChecked():
                        self.update_ml_status(f"🔄 Switching to {model_text}...")
                        self.enhanced_data_worker.set_model_type(new_model)
                    else:
                        reply = QMessageBox.question(self, "Model Change",
                            f"Switching to {model_text} requires training.\n\n"
                            f"Start training now?",
                            QMessageBox.Yes | QMessageBox.No)
                        
                        if reply == QMessageBox.Yes:
                            self.enhanced_data_worker.set_model_type(new_model)
                        else:
                            self.model_combo.blockSignals(True)
                            self.model_combo.setCurrentText(old_model.replace('_', ' ').title())
                            self.model_combo.blockSignals(False)
                            self.current_model = old_model
                            return
                else:
                    self.enhanced_data_worker.set_model_type(new_model)
                    accuracy = self.enhanced_data_worker.ml_generator.training_accuracy
                    self.update_ml_status(f"✅ Switched to {model_text} (Accuracy: {accuracy:.1%})")
        
        self.ml_model_info.setText(f"Current Model: {model_text}")
    
    def start_ml_trading(self):
        """Start comprehensive ML trading system with enhanced validation"""
        if not self.binance_api.api_key and not self.binance_api.api_secret:
            reply = QMessageBox.question(self, "Demo Mode", 
                "No API credentials configured.\n\n"
                "Continue in demo mode with simulated data?\n"
                "(Configure real API keys in the API Configuration tab)",
                QMessageBox.Yes | QMessageBox.No)
            
            if reply != QMessageBox.Yes:
                return
        
        self.current_symbol = self.symbol_combo.currentText()
        if not self.current_symbol:
            QMessageBox.warning(self, "Invalid Symbol", "Please select a trading symbol.")
            return
        
        try:
            self.enhanced_data_worker = EnhancedDataWorker(self.binance_api, self.current_symbol)
            
            # Connect all signals
            self.enhanced_data_worker.data_updated.connect(self.update_live_data)
            self.enhanced_data_worker.ml_signal_generated.connect(self.add_ml_signal)
            self.enhanced_data_worker.ml_status_updated.connect(self.update_ml_status)
            self.enhanced_data_worker.training_progress.connect(self.update_training_progress)
            
            self.enhanced_data_worker.set_model_type(self.current_model)
            
            if (self.auto_retrain_checkbox.isChecked() and 
                self.current_model != "fallback"):
                self.training_progress.setVisible(True)
                self.enhanced_data_worker.initialize_ml_system()
            
            self.enhanced_data_worker.start_updates()
            
            # Update UI state
            self.start_button.setEnabled(False)
            self.stop_button.setEnabled(True)
            self.symbol_combo.setEnabled(False)
            self.model_combo.setEnabled(False)
            self.auto_retrain_checkbox.setEnabled(False)
            self.is_trading = True
            
            self.update_connection_status(f"🚀 ML Trading active: {self.current_symbol}")
            
            if self.current_model == "fallback":
                self.update_ml_status("🔧 Using Fallback Rules")
            else:
                self.update_ml_status("🔄 Initializing ML system...")
            
        except Exception as e:
            QMessageBox.critical(self, "Startup Error", 
                f"Failed to start ML trading:\n{str(e)}")
            self.update_connection_status(f"❌ Startup failed: {str(e)}")
    
    def stop_ml_trading(self):
        """Stop ML trading with comprehensive cleanup"""
        try:
            if self.enhanced_data_worker:
                self.enhanced_data_worker.stop_updates()
                self.enhanced_data_worker = None
            
            # Reset UI state
            self.start_button.setEnabled(True)
            self.stop_button.setEnabled(False)
            self.symbol_combo.setEnabled(True)
            self.model_combo.setEnabled(True)
            self.auto_retrain_checkbox.setEnabled(True)
            self.training_progress.setVisible(False)
            self.training_progress.setValue(0)
            self.is_trading = False
            
            self.update_connection_status("⏹️ ML Trading stopped")
            self.update_ml_status("🔄 Idle")
            
        except Exception as e:
            QMessageBox.warning(self, "Stop Error", 
                f"Error during shutdown:\n{str(e)}")
    
    # ===== ENHANCED DATA PROCESSING =====
    
    def update_live_data(self, data):
        """Process live market data with sophisticated analysis"""
        try:
            if 'price' in data and 'price' in data['price']:
                current_price = float(data['price']['price'])
                
                if current_price >= 1000:
                    price_text = f"💰 {data['symbol']}: ${current_price:,.2f}"
                else:
                    price_text = f"💰 {data['symbol']}: ${current_price:,.4f}"

                self.price_display.setText(price_text)
                if hasattr(self, 'price_chart'):
                    self.price_chart.add_price(current_price)
                self.add_enhanced_price_history(current_price, data.get('stats', {}))
            
            if 'stats' in data and data['stats']:
                self.update_market_statistics(data['stats'])
            
            if 'update_count' in data:
                self.update_counter_label.setText(f"Updates: {data['update_count']}")
                
        except Exception as e:
            print(f"Error updating live data: {e}")
            self.update_connection_status(f"⚠️ Data processing error: {str(e)}")
    
    def update_market_statistics(self, stats):
        """Update market statistics with intelligent color coding"""
        try:
            if 'priceChangePercent' in stats:
                change_pct = float(stats['priceChangePercent'])
                change_text = f"📊 24h: {change_pct:+.2f}%"
                
                self.stats_24h_change.setText(change_text)
                if change_pct > 2.0:
                    self.stats_24h_change.setStyleSheet("color: #00ff88; font-weight: bold;")
                elif change_pct > 0:
                    self.stats_24h_change.setStyleSheet("color: #88ff88; font-weight: bold;")
                elif change_pct < -2.0:
                    self.stats_24h_change.setStyleSheet("color: #ff4444; font-weight: bold;")
                elif change_pct < 0:
                    self.stats_24h_change.setStyleSheet("color: #ff8888; font-weight: bold;")
                else:
                    self.stats_24h_change.setStyleSheet("color: #ffffff; font-weight: bold;")
            
            if 'volume' in stats:
                volume = float(stats['volume'])
                if volume >= 1_000_000_000:
                    volume_text = f"📈 Vol: {volume/1_000_000_000:.1f}B"
                elif volume >= 1_000_000:
                    volume_text = f"📈 Vol: {volume/1_000_000:.1f}M"
                elif volume >= 1_000:
                    volume_text = f"📈 Vol: {volume/1_000:.1f}K"
                else:
                    volume_text = f"📈 Vol: {volume:.0f}"
                self.stats_24h_volume.setText(volume_text)
            
            if 'highPrice' in stats and 'lowPrice' in stats:
                high = float(stats['highPrice'])
                low = float(stats['lowPrice'])
                if high >= 1000:
                    self.stats_high_low.setText(f"⬆️⬇️ H/L: ${high:,.2f}/${low:,.2f}")
                else:
                    self.stats_high_low.setText(f"⬆️⬇️ H/L: ${high:,.4f}/${low:,.4f}")
            
            if 'count' in stats:
                trades = int(stats['count'])
                self.stats_trades.setText(f"🔄 Trades: {trades:,}")
                
        except Exception as e:
            print(f"Error updating market statistics: {e}")
    
    def add_enhanced_price_history(self, price, stats):
        """Add price history with sophisticated trend analysis"""
        current_time = datetime.datetime.now().strftime("%H:%M:%S")
        
        trend_emoji = "➡️"
        trend_text = "Stable"
        trend_color = QColor(255, 255, 255)
        
        if self.price_history_table.rowCount() > 0:
            try:
                last_price_item = self.price_history_table.item(0, 1)
                if last_price_item:
                    last_price_text = last_price_item.text().replace('$', '').replace(',', '')
                    last_price = float(last_price_text)
                    
                    price_change = (price - last_price) / last_price * 100
                    
                    if price_change > 0.5:
                        trend_emoji = "📈"
                        trend_text = "Strong Up"
                        trend_color = QColor(0, 255, 136)
                    elif price_change > 0.1:
                        trend_emoji = "⬆️"
                        trend_text = "Up"
                        trend_color = QColor(136, 255, 136)
                    elif price_change < -0.5:
                        trend_emoji = "📉"
                        trend_text = "Strong Down"
                        trend_color = QColor(255, 68, 68)
                    elif price_change < -0.1:
                        trend_emoji = "⬇️"
                        trend_text = "Down"
                        trend_color = QColor(255, 136, 136)
            except (ValueError, AttributeError):
                pass
        
        self.price_history_table.insertRow(0)
        
        self.price_history_table.setItem(0, 0, QTableWidgetItem(current_time))
        
        if price >= 1000:
            price_item = QTableWidgetItem(f"${price:,.2f}")
        else:
            price_item = QTableWidgetItem(f"${price:,.4f}")
        self.price_history_table.setItem(0, 1, price_item)
        
        if 'priceChangePercent' in stats:
            change_pct = float(stats['priceChangePercent'])
            change_item = QTableWidgetItem(f"{change_pct:+.2f}%")
            if change_pct > 0:
                change_item.setForeground(QColor(0, 255, 136))
            elif change_pct < 0:
                change_item.setForeground(QColor(255, 68, 68))
            self.price_history_table.setItem(0, 2, change_item)
        else:
            self.price_history_table.setItem(0, 2, QTableWidgetItem("--"))
        
        if 'volume' in stats:
            volume = float(stats['volume'])
            if volume >= 1_000_000:
                volume_text = f"{volume/1_000_000:.1f}M"
            elif volume >= 1_000:
                volume_text = f"{volume/1_000:.1f}K"
            else:
                volume_text = f"{volume:.0f}"
            self.price_history_table.setItem(0, 3, QTableWidgetItem(volume_text))
        else:
            self.price_history_table.setItem(0, 3, QTableWidgetItem("--"))
        
        trend_item = QTableWidgetItem(f"{trend_emoji} {trend_text}")
        trend_item.setForeground(trend_color)
        self.price_history_table.setItem(0, 4, trend_item)
        
        if self.price_history_table.rowCount() > 25:
            self.price_history_table.removeRow(25)
    
    def add_ml_signal(self, signal_data):
        """Add ML signal with comprehensive tracking and analytics"""
        try:
            current_time = signal_data['timestamp'].strftime("%H:%M:%S")
            
            self.signals_table.insertRow(0)
            
            self.signals_table.setItem(0, 0, QTableWidgetItem(current_time))
            self.signals_table.setItem(0, 1, QTableWidgetItem(signal_data['symbol']))
            
            signal_text = signal_data['signal']
            confidence = signal_data['confidence']
            
            if signal_data.get('is_ml_trained', False):
                display_signal = f"{signal_text} 🤖"
            else:
                display_signal = f"{signal_text} 📋"
            
            signal_item = QTableWidgetItem(display_signal)
            
            if signal_text == "BUY":
                if confidence >= 80:
                    signal_item.setForeground(QColor(0, 255, 136))
                else:
                    signal_item.setForeground(QColor(136, 255, 136))
            elif signal_text == "SELL":
                if confidence >= 80:
                    signal_item.setForeground(QColor(255, 68, 68))
                else:
                    signal_item.setForeground(QColor(255, 136, 136))
            else:
                signal_item.setForeground(QColor(255, 255, 102))
            
            self.signals_table.setItem(0, 2, signal_item)
            self.signals_table.setItem(0, 3, QTableWidgetItem(f"${signal_data['price']:,.4f}"))
            
            confidence_item = QTableWidgetItem(f"{confidence}%")
            if confidence >= 85:
                confidence_item.setForeground(QColor(0, 255, 136))
            elif confidence >= 70:
                confidence_item.setForeground(QColor(255, 255, 102))
            else:
                confidence_item.setForeground(QColor(255, 165, 0))
            
            self.signals_table.setItem(0, 4, confidence_item)
            
            source = "🤖 ML" if signal_data.get('is_ml_trained', False) else "📋 Rules"
            self.signals_table.setItem(0, 5, QTableWidgetItem(source))
            
            # Add to ML signals table
            self.ml_signals_table.insertRow(0)
            self.ml_signals_table.setItem(0, 0, QTableWidgetItem(current_time))
            self.ml_signals_table.setItem(0, 1, QTableWidgetItem(signal_data['symbol']))
            
            ml_signal_item = QTableWidgetItem(display_signal)
            ml_signal_item.setForeground(signal_item.foreground())
            self.ml_signals_table.setItem(0, 2, ml_signal_item)
            
            ml_confidence_item = QTableWidgetItem(f"{confidence}%")
            ml_confidence_item.setForeground(confidence_item.foreground())
            self.ml_signals_table.setItem(0, 3, ml_confidence_item)
            
            self.ml_signals_table.setItem(0, 4, QTableWidgetItem(f"${signal_data['price']:,.4f}"))
            self.ml_signals_table.setItem(0, 5, QTableWidgetItem(
                signal_data.get('model_type', 'Unknown').replace('_', ' ').title()
            ))
            self.ml_signals_table.setItem(0, 6, QTableWidgetItem(
                "✅" if signal_data.get('is_ml_trained', False) else "❌"
            ))

            if (self.auto_trade_checkbox.isChecked() and
                signal_text in ["BUY", "SELL"]):
                self.auto_trade(signal_text, signal_data['price'])

            self.update_signal_analytics(signal_data)
            
            for table in [self.signals_table, self.ml_signals_table]:
                if table.rowCount() > 20:
                    table.removeRow(20)
                    
        except Exception as e:
            print(f"Error adding ML signal: {e}")
    
    def update_signal_analytics(self, signal_data):
        """Update comprehensive signal analytics"""
        try:
            self.signal_performance.append(signal_data)
            
            if len(self.signal_performance) > 100:
                self.signal_performance.pop(0)
            
            total_signals = len(self.signal_performance)
            buy_signals = sum(1 for s in self.signal_performance if s['signal'] == 'BUY')
            sell_signals = sum(1 for s in self.signal_performance if s['signal'] == 'SELL')
            hold_signals = sum(1 for s in self.signal_performance if s['signal'] == 'HOLD')
            
            self.total_signals_label.setText(f"Total Signals: {total_signals}")
            self.buy_signals_label.setText(f"Buy Signals: {buy_signals}")
            self.sell_signals_label.setText(f"Sell Signals: {sell_signals}")
            self.hold_signals_label.setText(f"Hold Signals: {hold_signals}")
            
            if buy_signals > sell_signals:
                self.buy_signals_label.setStyleSheet("color: #00ff88; font-weight: bold;")
                self.sell_signals_label.setStyleSheet("color: #ffffff; font-weight: normal;")
            elif sell_signals > buy_signals:
                self.sell_signals_label.setStyleSheet("color: #ff4444; font-weight: bold;")
                self.buy_signals_label.setStyleSheet("color: #ffffff; font-weight: normal;")
            else:
                self.buy_signals_label.setStyleSheet("color: #ffffff; font-weight: normal;")
                self.sell_signals_label.setStyleSheet("color: #ffffff; font-weight: normal;")
            
            self.hold_signals_label.setStyleSheet("color: #ffff66; font-weight: bold;")
            
            self.update_performance_table()
            
        except Exception as e:
            print(f"Error updating signal analytics: {e}")
    
    def update_performance_table(self):
        """Update performance table with time-based analysis"""
        try:
            if not self.signal_performance:
                return
            
            self.performance_table.setRowCount(0)
            
            now = datetime.datetime.now()
            time_periods = [
                ("Last 5 minutes", 5),
                ("Last 15 minutes", 15),
                ("Last 30 minutes", 30),
                ("Last 1 hour", 60),
                ("Last 2 hours", 120)
            ]
            for period_name, minutes in time_periods:
                cutoff_time = now - datetime.timedelta(minutes=minutes)
                period_signals = [
                    s for s in self.signal_performance
                    if s['timestamp'] >= cutoff_time
                ]
                
                if period_signals:
                    signal_count = len(period_signals)
                    avg_confidence = sum(s['confidence'] for s in period_signals) / signal_count
                    
                    # Find best signal (highest confidence)
                    best_signal = max(period_signals, key=lambda x: x['confidence'])
                    best_signal_text = f"{best_signal['signal']} ({best_signal['confidence']}%)"
                    
                    # Determine dominant model
                    models = [s.get('model_type', 'Unknown') for s in period_signals]
                    model_counts = {}
                    for model in models:
                        model_counts[model] = model_counts.get(model, 0) + 1
                    dominant_model = max(model_counts.items(), key=lambda x: x[1])[0]
                    
                    # Add row to table with color coding
                    row_position = self.performance_table.rowCount()
                    self.performance_table.insertRow(row_position)
                    
                    self.performance_table.setItem(row_position, 0, QTableWidgetItem(period_name))
                    self.performance_table.setItem(row_position, 1, QTableWidgetItem(str(signal_count)))
                    
                    # Color code confidence levels
                    conf_item = QTableWidgetItem(f"{avg_confidence:.1f}%")
                    if avg_confidence >= 80:
                        conf_item.setForeground(QColor(0, 255, 136))
                    elif avg_confidence >= 70:
                        conf_item.setForeground(QColor(255, 255, 102))
                    else:
                        conf_item.setForeground(QColor(255, 165, 0))
                    self.performance_table.setItem(row_position, 2, conf_item)
                    
                    self.performance_table.setItem(row_position, 3, QTableWidgetItem(best_signal_text))
                    self.performance_table.setItem(row_position, 4, 
                        QTableWidgetItem(dominant_model.replace('_', ' ').title()))
                
        except Exception as e:
            print(f"Error updating performance table: {e}")
    
    # ===== COMPREHENSIVE ML SYSTEM MANAGEMENT =====
    
    def update_ml_status(self, status):
        """Update ML system status with comprehensive visual feedback"""
        self.ml_status.setText(f"ML: {status}")
        self.ml_detailed_status.setText(f"Status: {status}")
        
        # Intelligent color coding based on status content
        if any(indicator in status for indicator in ["✅", "trained", "success", "loaded"]):
            color_style = "color: #00ff88; font-weight: bold;"
        elif any(indicator in status for indicator in ["❌", "error", "failed"]):
            color_style = "color: #ff4444; font-weight: bold;"
        elif any(indicator in status for indicator in ["🔄", "training", "loading", "fetching"]):
            color_style = "color: #ffff66; font-weight: bold;"
        else:
            color_style = "color: #ffffff; font-weight: bold;"
        
        self.ml_status.setStyleSheet(color_style)
        self.ml_detailed_status.setStyleSheet(color_style)
    
    def update_training_progress(self, message):
        """Update training progress with intelligent progress tracking"""
        self.training_progress.setVisible(True)
        
        # Sophisticated progress calculation based on training stages
        progress_mapping = {
            "fetching": 20,
            "loaded": 40,
            "training": 70,
            "completed": 100,
            "success": 100
        }
        
        progress_value = 0
        for keyword, value in progress_mapping.items():
            if keyword in message.lower():
                progress_value = value
                break
        
        self.training_progress.setValue(progress_value)
        
        # Auto-hide progress bar after completion
        if progress_value == 100:
            QTimer.singleShot(3000, lambda: self.training_progress.setVisible(False))
        
        # Update accuracy and feature importance if training completed
        if (self.enhanced_data_worker and 
            self.enhanced_data_worker.ml_generator.is_trained and 
            progress_value == 100):
            
            accuracy = self.enhanced_data_worker.ml_generator.training_accuracy
            self.ml_accuracy_label.setText(f"Model Accuracy: {accuracy:.1%}")
            
            # Update feature importance display
            feature_importance = self.enhanced_data_worker.ml_generator.get_feature_importance()
            self.update_feature_importance_display(feature_importance)
    
    def update_feature_importance_display(self, feature_importance):
        """Update feature importance table with sophisticated visualization"""
        try:
            self.feature_importance_table.setRowCount(0)
            
            # Display top 10 most important features
            top_features = feature_importance[:10] if feature_importance else []
            
            for i, (feature_name, importance) in enumerate(top_features):
                self.feature_importance_table.insertRow(i)
                
                # Format feature name for better readability
                display_name = feature_name.replace('_', ' ').title()
                self.feature_importance_table.setItem(i, 0, QTableWidgetItem(display_name))
                
                # Color-coded importance values
                importance_item = QTableWidgetItem(f"{importance:.4f}")
                if importance > 0.1:
                    importance_item.setForeground(QColor(0, 255, 136))  # High importance
                elif importance > 0.05:
                    importance_item.setForeground(QColor(255, 255, 102))  # Medium importance
                else:
                    importance_item.setForeground(QColor(255, 165, 0))  # Low importance
                
                self.feature_importance_table.setItem(i, 1, importance_item)
                
        except Exception as e:
            print(f"Error updating feature importance: {e}")
    
    def browse_model_file(self):
        """Browse for model file with comprehensive file filtering"""
        file_path, _ = QFileDialog.getOpenFileName(
            self, 
            "Select ML Model File", 
            "", 
            "Model Files (*.pkl *.joblib);;Pickle Files (*.pkl);;All Files (*)"
        )
        
        if file_path:
            self.model_file_input.setText(file_path)
    
    def save_ml_model(self):
        """Save current ML model with comprehensive validation and user feedback"""
        if not self.enhanced_data_worker or not self.enhanced_data_worker.ml_generator.is_trained:
            QMessageBox.warning(self, "Save Model", 
                "❌ No trained model available to save.\n\n"
                "Please train a model first by starting the ML trading system.")
            return
        
        # Generate intelligent default filename
        timestamp = datetime.datetime.now().strftime('%Y%m%d_%H%M%S')
        default_filename = f"{self.current_symbol}_{self.current_model}_{timestamp}.pkl"
        
        file_path, _ = QFileDialog.getSaveFileName(
            self, 
            "Save ML Model", 
            default_filename,
            "Model Files (*.pkl);;All Files (*)"
        )
        
        if file_path:
            try:
                # Ensure proper file extension
                if not file_path.endswith('.pkl'):
                    file_path += '.pkl'
                
                success = self.enhanced_data_worker.ml_generator.save_model(file_path, self.current_model)
                
                if success:
                    accuracy = self.enhanced_data_worker.ml_generator.training_accuracy
                    QMessageBox.information(self, "Save Model", 
                        f"✅ Model saved successfully!\n\n"
                        f"📁 Location: {file_path}\n"
                        f"🎯 Accuracy: {accuracy:.1%}\n"
                        f"🤖 Model Type: {self.current_model.replace('_', ' ').title()}")
                    self.model_file_input.setText(file_path)
                else:
                    QMessageBox.warning(self, "Save Model", 
                        "❌ Failed to save model.\n\n"
                        "Please check file permissions and try again.")
                    
            except Exception as e:
                QMessageBox.critical(self, "Save Model", 
                    f"❌ Error saving model:\n\n{str(e)}")
    
    def load_ml_model(self):
        """Load pre-trained ML model with comprehensive validation"""
        model_path = self.model_file_input.text().strip()
        
        if not model_path:
            QMessageBox.warning(self, "Load Model", 
                "📁 Please select a model file first.\n\n"
                "Use the Browse button to select a .pkl model file.")
            return
        
        if not self.enhanced_data_worker:
            QMessageBox.warning(self, "Load Model", 
                "🚀 Please start the trading system first.\n\n"
                "The ML system must be initialized before loading a model.")
            return
        
        try:
            success = self.enhanced_data_worker.ml_generator.load_model(model_path)
            
            if success:
                accuracy = self.enhanced_data_worker.ml_generator.training_accuracy
                QMessageBox.information(self, "Load Model", 
                    f"✅ Model loaded successfully!\n\n"
                    f"📁 Source: {model_path}\n"
                    f"🎯 Accuracy: {accuracy:.1%}")
                
                self.update_ml_status(f"✅ Model loaded (Accuracy: {accuracy:.1%})")
                self.ml_accuracy_label.setText(f"Model Accuracy: {accuracy:.1%}")
                
                # Update feature importance display
                feature_importance = self.enhanced_data_worker.ml_generator.get_feature_importance()
                self.update_feature_importance_display(feature_importance)
                
                # Update model info
                self.ml_model_info.setText(f"Current Model: Loaded from file")
                
            else:
                QMessageBox.warning(self, "Load Model", 
                    "❌ Failed to load model.\n\n"
                    "Please verify the file format and try again.")
                    
        except Exception as e:
            QMessageBox.critical(self, "Load Model", 
                f"❌ Error loading model:\n\n{str(e)}")
    
    def retrain_ml_model(self):
        """Manually trigger comprehensive ML model retraining"""
        if not self.enhanced_data_worker:
            QMessageBox.warning(self, "Retrain Model", 
                "🚀 Please start the trading system first.\n\n"
                "The data collection system must be active for retraining.")
            return
        
        if self.current_model == "fallback":
            QMessageBox.information(self, "Retrain Model", 
                "📋 Fallback rules don't require training.\n\n"
                "Switch to Random Forest or XGBoost for ML training.")
            return
        
        reply = QMessageBox.question(self, "Retrain Model", 
            f"🔄 Retrain {self.current_model.replace('_', ' ').title()} Model\n\n"
            f"This will:\n"
            f"• Fetch fresh historical data\n"
            f"• Retrain the model from scratch\n"
            f"• Take several minutes to complete\n\n"
            f"Continue with retraining?",
            QMessageBox.Yes | QMessageBox.No)
        
        if reply == QMessageBox.Yes:
            self.training_progress.setVisible(True)
            self.training_progress.setValue(0)
            self.update_ml_status("🔄 Retraining model...")
            
            # Trigger retraining in background thread
            self.enhanced_data_worker.initialize_ml_system()
    
    def export_signal_history(self):
        """Export comprehensive signal history to CSV with metadata"""
        if not self.signal_performance:
            QMessageBox.warning(self, "Export Signals", 
                "📊 No signal data available to export.\n\n"
                "Please run the trading system to generate signals first.")
            return
        
        # Generate intelligent filename
        timestamp = datetime.datetime.now().strftime('%Y%m%d_%H%M%S')
        default_filename = f"signal_history_{self.current_symbol}_{timestamp}.csv"
        
        file_path, _ = QFileDialog.getSaveFileName(
            self, 
            "Export Signal History", 
            default_filename,
            "CSV Files (*.csv);;All Files (*)"
        )
        
        if file_path:
            try:
                import csv
                
                # Ensure proper file extension
                if not file_path.endswith('.csv'):
                    file_path += '.csv'
                
                with open(file_path, 'w', newline='', encoding='utf-8') as csvfile:
                    fieldnames = [
                        'timestamp', 'symbol', 'signal', 'confidence', 'price', 
                        'model_type', 'is_ml_trained', 'features_summary'
                    ]
                    writer = csv.DictWriter(csvfile, fieldnames=fieldnames)
                    
                    # Write header with metadata
                    writer.writeheader()
                    
                    for signal in self.signal_performance:
                        # Create features summary for easier analysis
                        features = signal.get('features', {})
                        features_summary = f"RSI:{features.get('rsi', 0):.1f} MACD:{features.get('macd_histogram', 0):.4f}"
                        
                        row = {
                            'timestamp': signal['timestamp'].isoformat(),
                            'symbol': signal['symbol'],
                            'signal': signal['signal'],
                            'confidence': signal['confidence'],
                            'price': signal['price'],
                            'model_type': signal.get('model_type', 'Unknown'),
                            'is_ml_trained': signal.get('is_ml_trained', False),
                            'features_summary': features_summary
                        }
                        writer.writerow(row)
                
                signal_count = len(self.signal_performance)
                QMessageBox.information(self, "Export Signals", 
                    f"✅ Signal history exported successfully!\n\n"
                    f"📁 Location: {file_path}\n"
                    f"📊 Records: {signal_count} signals\n"
                    f"🕒 Time Range: Recent trading session")
                    
            except Exception as e:
                QMessageBox.critical(self, "Export Signals", 
                    f"❌ Error exporting signals:\n\n{str(e)}")
    
    # ===== ENHANCED API CONFIGURATION MANAGEMENT =====
    
    def save_api_config(self):
        """Save API configuration with enhanced security and validation"""
        api_key = self.api_key_input.text().strip()
        api_secret = self.api_secret_input.text().strip()
        
        if not api_key or not api_secret:
            QMessageBox.warning(self, "API Configuration", 
                "🔐 Please enter both API key and secret.\n\n"
                "Both credentials are required for API access.")
            return
        
        # Enhanced validation
        if len(api_key) < 32 or len(api_secret) < 32:
            reply = QMessageBox.question(self, "API Configuration", 
                "⚠️ API credentials appear to be too short.\n\n"
                "Binance API keys are typically 64 characters long.\n"
                "Continue anyway?",
                QMessageBox.Yes | QMessageBox.No)
            if reply != QMessageBox.Yes:
                return
        
        # Save configuration
        self.binance_api.api_key = api_key
        self.binance_api.api_secret = api_secret
        self.binance_api.use_testnet = self.testnet_checkbox.isChecked()
        
        self.update_connection_status("✅ API credentials saved - Ready for testing")
        
        # Update config display with security masking
        masked_key = api_key[:8] + "..." + api_key[-8:] if len(api_key) > 16 else "***"
        env_text = "🧪 Testnet" if self.binance_api.use_testnet else "🔴 Live Trading"
        
        self.config_info.setPlainText(
            f"🔧 Configuration Details:\n"
            f"• Key Type: {self.binance_api.config['key_type']}\n"
            f"• Description: {self.binance_api.config['description']}\n"
            f"• API Key: {masked_key}\n"
            f"• Environment: {env_text}\n"
            f"• Status: ✅ Configured\n\n"
            f"{'⚠️ Using testnet for safety!' if self.binance_api.use_testnet else '🚨 LIVE TRADING MODE - BE EXTREMELY CAREFUL!'}"
        )
        
        QMessageBox.information(self, "API Configuration", 
            f"✅ API credentials saved successfully!\n\n"
            f"🌐 Environment: {env_text}\n"
            f"🔗 Ready for connection testing")
    
    def test_api_connection(self):
        """Test API connection with comprehensive validation and feedback"""
        if not self.binance_api.api_key or not self.binance_api.api_secret:
            QMessageBox.warning(self, "Test Connection", 
                "🔐 Please configure API credentials first.\n\n"
                "Go to the API Configuration tab to set up your credentials.")
            return
        
        self.update_connection_status("🔄 Testing API connection...")
        
        try:
            # Test 1: Server connectivity
            server_time = self.binance_api.get_server_time()
            if not server_time:
                self.update_connection_status("❌ Cannot reach Binance servers")
                QMessageBox.critical(self, "Connection Test", 
                    "❌ Server Connection Failed\n\n"
                    "Cannot reach Binance servers.\n"
                    "Please check your internet connection.")
                return
            
            # Test 2: API credentials validation
            account_info = self.binance_api.get_account_info()
            
            if "error" in account_info:
                error_msg = account_info.get('error', 'Unknown error')
                self.update_connection_status(f"❌ API Error: {error_msg}")
                QMessageBox.critical(self, "Connection Test", 
                    f"❌ API Authentication Failed\n\n"
                    f"Error: {error_msg}\n\n"
                    f"Please verify:\n"
                    f"• API key and secret are correct\n"
                    f"• API permissions are properly set\n"
                    f"• Using correct environment (testnet/live)")
            else:
                self.update_connection_status("✅ API connection verified")
                
                # Extract account details for user feedback
                account_type = account_info.get('accountType', 'Unknown')
                can_trade = account_info.get('canTrade', False)
                env_text = "Testnet" if self.binance_api.use_testnet else "Live Trading"
                
                QMessageBox.information(self, "Connection Test", 
                    f"✅ Connection Test Successful!\n\n"
                    f"🏦 Account Type: {account_type}\n"
                    f"📈 Trading Enabled: {'Yes' if can_trade else 'No'}\n"
                    f"🌐 Environment: {env_text}\n\n"
                    f"Your API is properly configured and ready for use!")
                
                # Auto-refresh account info on successful connection
                self.refresh_account_info()
                
        except Exception as e:
            error_msg = f"Connection test failed: {str(e)}"
            self.update_connection_status(f"❌ {error_msg}")
            QMessageBox.critical(self, "Connection Test", 
                f"❌ Connection Test Failed\n\n{error_msg}")
    
    def clear_api_config(self):
        """Clear API configuration with security confirmation"""
        reply = QMessageBox.question(self, "Clear Configuration", 
            "🗑️ Clear API Configuration\n\n"
            "This will permanently remove all API credentials from the application.\n\n"
            "Are you sure you want to continue?",
            QMessageBox.Yes | QMessageBox.No)
        
        if reply == QMessageBox.Yes:
            # Clear all credential data
            self.api_key_input.clear()
            self.api_secret_input.clear()
            self.binance_api.api_key = ""
            self.binance_api.api_secret = ""
            self.testnet_checkbox.setChecked(True)
            
            # Reset configuration display
            self.config_info.setPlainText(
                f"🔧 Configuration Details:\n"
                f"• Key Type: {self.binance_api.config['key_type']}\n"
                f"• Description: {self.binance_api.config['description']}\n"
                f"• Environment: 🧪 Testnet\n"
                f"• Status: ❌ Not configured\n\n"
                f"⚠️ Please enter your API credentials to enable live trading."
            )
            
            # Clear account info
            self.account_info_display.setPlainText(
                "🔐 Account Information\n" + "="*50 + "\n\n"
                "API credentials have been cleared.\n"
                "Please reconfigure to view account details.")
            
            self.update_connection_status("🔄 Configuration cleared - Enter API credentials")
    
    def refresh_account_info(self):
        """Refresh account information with comprehensive display formatting"""
        if not self.binance_api.api_key or not self.binance_api.api_secret:
            self.account_info_display.setPlainText(
                "🔐 Account Information\n" + "="*50 + "\n\n"
                "Please configure API credentials to view account details.\n\n"
                "Available after configuration:\n"
                "• Real-time balance information\n"
                "• Trading permissions status\n"
                "• Account type and limits")
            return
        
        account_info = self.binance_api.get_account_info()
        
        if "error" in account_info:
            self.account_info_display.setPlainText(
                f"❌ Error loading account information:\n\n{account_info['error']}\n\n"
                f"Please check your API credentials and try again.")
        else:
            # Format comprehensive account information
            formatted_info = "💰 ACCOUNT INFORMATION\n" + "="*60 + "\n\n"
            
            # Account basics
            formatted_info += "🏦 ACCOUNT DETAILS:\n" + "-"*30 + "\n"
            formatted_info += f"Account Type: {account_info.get('accountType', 'Unknown')}\n"
            formatted_info += f"Trading Enabled: {'✅ Yes' if account_info.get('canTrade', False) else '❌ No'}\n"
            formatted_info += f"Withdraw Enabled: {'✅ Yes' if account_info.get('canWithdraw', False) else '❌ No'}\n"
            formatted_info += f"Deposit Enabled: {'✅ Yes' if account_info.get('canDeposit', False) else '❌ No'}\n\n"
            
            # Process and display balances
            if 'balances' in account_info:
                formatted_info += "💰 ASSET BALANCES:\n" + "-"*30 + "\n"
                
                significant_balances = []
                for balance in account_info['balances']:
                    free_balance = float(balance['free'])
                    locked_balance = float(balance['locked'])
                    total_balance = free_balance + locked_balance
                    
                    # Only show balances with meaningful amounts
                    if total_balance > 0.00000001:  # Avoid dust amounts
                        significant_balances.append({
                            'asset': balance['asset'],
                            'free': free_balance,
                            'locked': locked_balance,
                            'total': total_balance
                        })
                
                if significant_balances:
                    # Sort by total balance (descending)
                    significant_balances.sort(key=lambda x: x['total'], reverse=True)
                    
                    # Display top 15 balances
                    for balance in significant_balances[:15]:
                        formatted_info += f"  {balance['asset']:>8}: {balance['free']:>15.8f}"
                        if balance['locked'] > 0:
                            formatted_info += f" + {balance['locked']:>12.8f} (locked)"
                        formatted_info += f" = {balance['total']:>15.8f}\n"
                    
                    if len(significant_balances) > 15:
                        formatted_info += f"  ... and {len(significant_balances) - 15} more assets\n"
                    
                    formatted_info += f"\n📊 Total Assets with Balance: {len(significant_balances)}\n"
                else:
                    formatted_info += "  No significant balances found.\n"
            
            # Trading permissions
            formatted_info += f"\n🔐 PERMISSIONS:\n" + "-"*30 + "\n"
            permissions = account_info.get('permissions', [])
            if permissions:
                for permission in permissions:
                    formatted_info += f"  ✅ {permission.upper()}\n"
            else:
                formatted_info += "  No specific permissions listed.\n"
            
            # Environment and timestamp
            env_text = "🧪 Testnet" if self.binance_api.use_testnet else "🔴 Live Trading"
            formatted_info += f"\n🌐 Environment: {env_text}\n"
            formatted_info += f"🕒 Last Updated: {datetime.datetime.now().strftime('%Y-%m-%d %H:%M:%S')}"
            
            self.account_info_display.setPlainText(formatted_info)
    
    # ===== UTILITY METHODS AND STATUS MANAGEMENT =====
    
    def update_connection_status(self, status):
        """Update connection status with intelligent color coding and feedback"""
        self.connection_status.setText(f"Connection: {status}")
        
        # Sophisticated status analysis for color coding
        positive_indicators = ["success", "verified", "active", "✅", "saved", "ready"]
        negative_indicators = ["error", "failed", "❌", "cannot", "denied"]
        processing_indicators = ["testing", "loading", "🔄", "fetching", "connecting"]
        
        if any(indicator in status.lower() for indicator in positive_indicators):
            self.connection_status.setStyleSheet("color: #00ff88; font-weight: bold;")
        elif any(indicator in status.lower() for indicator in negative_indicators):
            self.connection_status.setStyleSheet("color: #ff4444; font-weight: bold;")
        elif any(indicator in status.lower() for indicator in processing_indicators):
            self.connection_status.setStyleSheet("color: #ffff66; font-weight: bold;")
        else:
            self.connection_status.setStyleSheet("color: #ffffff; font-weight: bold;")
    
    # ===== COMPREHENSIVE ML SYSTEM MANAGEMENT =====
    
    def update_ml_status(self, status):
        """Update ML system status with comprehensive visual feedback"""
        self.ml_status.setText(f"ML: {status}")
        self.ml_detailed_status.setText(f"Status: {status}")
        
        # Intelligent color coding based on status content
        positive_indicators = ["✅", "trained", "success", "loaded", "verified", "ready"]
        negative_indicators = ["❌", "error", "failed", "denied", "cannot"]
        processing_indicators = ["🔄", "training", "loading", "fetching", "initializing"]
        
        if any(indicator in status.lower() for indicator in positive_indicators):
            color_style = "color: #00ff88; font-weight: bold;"
        elif any(indicator in status.lower() for indicator in negative_indicators):
            color_style = "color: #ff4444; font-weight: bold;"
        elif any(indicator in status.lower() for indicator in processing_indicators):
            color_style = "color: #ffff66; font-weight: bold;"
        else:
            color_style = "color: #ffffff; font-weight: bold;"
        
        self.ml_status.setStyleSheet(color_style)
        self.ml_detailed_status.setStyleSheet(color_style)
    
    def update_training_progress(self, message):
        """Update training progress with intelligent progress tracking"""
        self.training_progress.setVisible(True)
        
        # Sophisticated progress calculation based on training stages
        progress_mapping = {
            "fetching historical data": 10,
            "loaded 5m": 25,
            "loaded 15m": 45,
            "loaded 1h": 65,
            "training ml model": 80,
            "model trained": 100,
            "training completed": 100,
            "success": 100
        }
        
        progress_value = 0
        for keyword, value in progress_mapping.items():
            if keyword in message.lower():
                progress_value = value
                break
        
        self.training_progress.setValue(progress_value)
        
        # Auto-hide progress bar after completion
        if progress_value == 100:
            QTimer.singleShot(3000, lambda: self.training_progress.setVisible(False))
        
        # Update accuracy and feature importance if training completed
        if (self.enhanced_data_worker and 
            self.enhanced_data_worker.ml_generator.is_trained and 
            progress_value == 100):
            
            accuracy = self.enhanced_data_worker.ml_generator.training_accuracy
            self.ml_accuracy_label.setText(f"Model Accuracy: {accuracy:.1%}")
            
            # Update feature importance display
            feature_importance = self.enhanced_data_worker.ml_generator.get_feature_importance()
            self.update_feature_importance_display(feature_importance)
    
    def update_feature_importance_display(self, feature_importance):
        """Update feature importance table with sophisticated visualization"""
        try:
            self.feature_importance_table.setRowCount(0)
            
            # Display top 10 most important features
            top_features = feature_importance[:10] if feature_importance else []
            
            for i, (feature_name, importance) in enumerate(top_features):
                self.feature_importance_table.insertRow(i)
                
                # Format feature name for better readability
                display_name = feature_name.replace('_', ' ').title()
                self.feature_importance_table.setItem(i, 0, QTableWidgetItem(display_name))
                
                # Color-coded importance values
                importance_item = QTableWidgetItem(f"{importance:.4f}")
                if importance > 0.1:
                    importance_item.setForeground(QColor(0, 255, 136))  # High importance
                elif importance > 0.05:
                    importance_item.setForeground(QColor(255, 255, 102))  # Medium importance
                else:
                    importance_item.setForeground(QColor(255, 165, 0))  # Low importance
                
                self.feature_importance_table.setItem(i, 1, importance_item)
                
        except Exception as e:
            print(f"Error updating feature importance: {e}")
    
    # ===== ENHANCED APPLICATION LIFECYCLE MANAGEMENT =====
    
    def closeEvent(self, event):
        """Handle application close with comprehensive cleanup and user confirmation"""
        if self.is_trading:
            reply = QMessageBox.question(self, "Exit Application", 
                "🚀 Trading System Active\n\n"
                "The ML trading system is currently running.\n"
                "Closing will stop all data collection and signal generation.\n\n"
                "Are you sure you want to exit?",
                QMessageBox.Yes | QMessageBox.No)
            
            if reply != QMessageBox.Yes:
                event.ignore()
                return
        
        try:
            # Comprehensive cleanup sequence
            print("🔄 Initiating application cleanup...")
            
            if self.enhanced_data_worker:
                print("⏹️ Stopping data worker thread...")
                self.enhanced_data_worker.stop_updates()
                self.enhanced_data_worker = None
            
            # Clear sensitive data from memory
            if hasattr(self, 'binance_api'):
                self.binance_api.api_key = ""
                self.binance_api.api_secret = ""
            
            # Clear signal performance data
            if hasattr(self, 'signal_performance'):
                self.signal_performance.clear()
            
            print("✅ Application cleanup completed successfully")
            event.accept()
            
        except Exception as e:
            print(f"⚠️ Error during application cleanup: {e}")
            event.accept()  # Still allow exit even if cleanup fails

# ===== ENHANCED DATA WORKER WITH MISSING SIGNALS =====

class EnhancedDataWorker(QThread):
    """Enhanced data worker with sophisticated ML integration and comprehensive error handling"""
    data_updated = pyqtSignal(dict)
    ml_signal_generated = pyqtSignal(dict)
    ml_status_updated = pyqtSignal(str)
    training_progress = pyqtSignal(str)
    training_message = pyqtSignal(str)  # Previously missing signal - now properly defined
    
    def __init__(self, binance_api, symbol="BTCUSDT"):
        super().__init__()
        self.binance_api = binance_api
        self.symbol = symbol
        self.running = False
        
        # ML components
        self.ml_generator = MLSignalGenerator()
        self.technical_analyzer = TechnicalAnalyzer()
        self.historical_buffer = None
        self.model_type = "random_forest"
        
        # Performance tracking
        self.signal_history = []
        self.update_counter = 0
        self.last_error_time = None
        self.error_count = 0
    
    def initialize_ml_system(self):
        """Initialize ML system in background thread with comprehensive progress tracking"""
        threading.Thread(target=self._fetch_and_train, daemon=True).start()
    
    def _fetch_and_train(self):
        """Fetch historical data and train ML model with detailed progress reporting"""
        try:
            self.ml_status_updated.emit("🔄 Fetching historical data...")
            self.training_message.emit("Starting comprehensive data collection...")
            self.training_progress.emit("Fetching historical data")
            
            # Fetch multiple timeframes for robust training
            timeframes = ["5m", "15m", "1h"]
            all_data = []
            
            for i, tf in enumerate(timeframes):
                progress_msg = f"Fetching {tf} data... ({i+1}/{len(timeframes)})"
                self.training_progress.emit(f"Loaded {tf}")
                self.training_message.emit(progress_msg)
                
                df = self.binance_api.get_historical_klines(self.symbol, tf, 500)
                
                if "error" not in df and not df.empty:
                    all_data.append(df)
                    success_msg = f"✅ Loaded {tf}: {len(df)} candles"
                    self.ml_status_updated.emit(success_msg)
                    self.training_message.emit(success_msg)
                else:
                    error_msg = f"⚠️ Failed to load {tf} data"
                    self.ml_status_updated.emit(error_msg)
                    self.training_message.emit(error_msg)
            
            if all_data:
                self.historical_buffer = all_data[0]  # Use 5m as primary buffer
                
                self.training_progress.emit("Training ML model")
                self.training_message.emit("Processing features and training model...")
                self.ml_status_updated.emit("🤖 Training machine learning model...")
                
                success = self.ml_generator.train_model(all_data, self.model_type)
                
                if success:
                    accuracy = self.ml_generator.training_accuracy
                    success_msg = f"✅ Model trained! Accuracy: {accuracy:.1%}"
                    self.ml_status_updated.emit(success_msg)
                    self.training_progress.emit("Training completed")
                    self.training_message.emit(f"Model ready with {accuracy:.1%} accuracy")
                else:
                    failure_msg = "❌ Training failed - using fallback rules"
                    self.ml_status_updated.emit(failure_msg)
                    self.training_message.emit("Training failed, fallback rules active")
            else:
                no_data_msg = "❌ No historical data available"
                self.ml_status_updated.emit(no_data_msg)
                self.training_message.emit("Data collection failed - check API connection")
                
        except Exception as e:
            error_msg = f"❌ Initialization error: {str(e)}"
            self.ml_status_updated.emit(error_msg)
            self.training_message.emit(f"System error: {str(e)}")
    
    def set_model_type(self, model_type):
        """Change the ML model type with comprehensive validation"""
        old_model = self.model_type
        self.model_type = model_type
        
        if self.historical_buffer is not None and model_type != "fallback":
            self.training_message.emit(f"Switching from {old_model} to {model_type}")
            self.initialize_ml_system()
        elif model_type == "fallback":
            self.training_message.emit("Switched to rule-based fallback system")
    
    def run(self):
        """Main data processing loop with enhanced error handling and recovery"""
        consecutive_errors = 0
        max_consecutive_errors = 5
        
        while self.running:
            try:
                # Get current market data with comprehensive error handling
                price_data = self.binance_api.get_ticker_price(self.symbol)
                stats_data = self.binance_api.get_24hr_ticker(self.symbol)
                
                if "error" not in price_data and "error" not in stats_data:
                    # Reset error counter on successful data fetch
                    consecutive_errors = 0

                    # Latest candlestick
                    candle_df = self.binance_api.get_historical_klines(self.symbol, "1m", 2)
                    candle_dict = None
                    if "error" not in candle_df and not candle_df.empty:
                        candle_dict = candle_df.iloc[-1].to_dict()
                    
                    # Update historical buffer periodically
                    if self.update_counter % 12 == 0:  # Every 12 iterations (1 minute)
                        self._update_historical_buffer()
                    
                    # Generate ML signal with comprehensive feature analysis
                    if self.historical_buffer is not None and len(self.historical_buffer) >= 50:
                        features = self.technical_analyzer.calculate_features(self.historical_buffer)
                        
                        if features:
                            signal, confidence = self.ml_generator.predict_signal(features, self.model_type)
                            
                            # Enhanced signal data with comprehensive metadata
                            signal_data = {
                                'symbol': self.symbol,
                                'signal': signal,
                                'confidence': confidence,
                                'price': float(price_data['price']),
                                'timestamp': datetime.datetime.now(),
                                'features': features,
                                'model_type': self.model_type,
                                'is_ml_trained': self.ml_generator.is_trained,
                                'update_count': self.update_counter,
                                'buffer_size': len(self.historical_buffer),
                                'error_count': self.error_count
                            }
                            
                            self.signal_history.append(signal_data)
                            if len(self.signal_history) > 100:
                                self.signal_history.pop(0)
                            
                            self.ml_signal_generated.emit(signal_data)
                    
                    # Emit regular data update with comprehensive metadata
                    ohlc = None
                    if self.historical_buffer is not None and not self.historical_buffer.empty:
                        last = self.historical_buffer.iloc[-1]
                        ohlc = {
                            'open': float(last['Open']),
                            'high': float(last['High']),
                            'low': float(last['Low']),
                            'close': float(last['Close'])
                        }

                    combined_data = {
                        'symbol': self.symbol,
                        'price': price_data,
                        'stats': stats_data,
                        'candle': candle_dict,
                        'timestamp': datetime.datetime.now(),
                        'update_count': self.update_counter,
                        'ml_active': self.ml_generator.is_trained,
                        'buffer_ready': self.historical_buffer is not None,
                        'consecutive_errors': consecutive_errors,
                        'total_errors': self.error_count
                    }
                    
                    self.data_updated.emit(combined_data)
                    self.update_counter += 1
                
                else:
                    # Handle API errors with intelligent recovery
                    consecutive_errors += 1
                    self.error_count += 1
                    
                    error_msg = price_data.get('error', stats_data.get('error', 'Unknown API error'))
                    self.ml_status_updated.emit(f"⚠️ API Error ({consecutive_errors}/{max_consecutive_errors}): {error_msg}")
                    
                    if consecutive_errors >= max_consecutive_errors:
                        self.ml_status_updated.emit("❌ Too many consecutive errors - entering recovery mode")
                        self.msleep(30000)  # Wait 30 seconds before retry
                        consecutive_errors = 0
                
            except Exception as e:
                consecutive_errors += 1
                self.error_count += 1
                error_msg = f"Data processing error: {str(e)}"
                print(f"⚠️ {error_msg}")
                self.ml_status_updated.emit(f"⚠️ {error_msg}")
                self.training_message.emit(f"Processing error: {str(e)}")
                
                if consecutive_errors >= max_consecutive_errors:
                    self.ml_status_updated.emit("❌ System entering recovery mode due to repeated errors")
                    self.msleep(60000)  # Wait 1 minute before retry
                    consecutive_errors = 0
            
            # Intelligent sleep timing based on system state and error count
            if consecutive_errors > 0:
                sleep_time = min(10000 + (consecutive_errors * 2000), 30000)  # Exponential backoff
            else:
                sleep_time = 5000 if self.ml_generator.is_trained else 3000
            
            self.msleep(sleep_time)
    
    def _update_historical_buffer(self):
        """Update historical buffer with latest market data and maintain optimal size"""
        try:
            latest_data = self.binance_api.get_historical_klines(self.symbol, "5m", 2)
            if "error" not in latest_data and not latest_data.empty:
                # Intelligently merge new data and maintain buffer size
                self.historical_buffer = pd.concat([self.historical_buffer, latest_data]).tail(200)
                
                # Remove any duplicate timestamps to maintain data integrity
                self.historical_buffer = self.historical_buffer[~self.historical_buffer.index.duplicated(keep='last')]
                
        except Exception as e:
            print(f"⚠️ Error updating historical buffer: {e}")
            self.training_message.emit(f"Buffer update error: {str(e)}")
    
    def start_updates(self):
        """Start the data processing thread with validation"""
        self.running = True
        self.error_count = 0
        self.start()
    
    def stop_updates(self):
        """Stop the data processing thread with proper cleanup and timeout"""
        print("⏹️ Stopping data processing thread...")
        self.running = False
        self.quit()
        
        # Wait for thread to finish with timeout
        if not self.wait(5000):  # Wait up to 5 seconds
            print("⚠️ Thread did not stop gracefully, terminating...")
            self.terminate()
            self.wait()  # Wait for termination to complete
        
        print("✅ Data processing thread stopped successfully")

# ===== COMPREHENSIVE MAIN APPLICATION ENTRY POINT =====

def main():
    """
    Main application entry point with comprehensive system validation and error handling
    
    This function provides:
    - Complete system requirements validation
    - Intelligent dependency checking
    - User-friendly error messages and guidance
    - Graceful degradation for missing optional components
    - Professional startup sequence with progress feedback
    """
    try:
        print("="*70)
        print("🤖 ADVANCED ML BINANCE TRADING APPLICATION")
        print("="*70)
        print("Version: 2.0.0 - Production Ready")
        print("Features: Real Machine Learning, Live Market Data, Professional UI")
        print("Safety: Comprehensive Error Handling, Testnet Support")
        print("="*70)
        
        # Create QApplication with enhanced configuration
        app = QApplication(sys.argv)
        app.setApplicationName("🤖 Advanced ML Binance Trading Bot")
        app.setApplicationVersion("2.0.0")
        app.setOrganizationName("ML Trading Solutions")
        app.setOrganizationDomain("mltrading.solutions")
        
        # Set high-quality application style and attributes
        app.setStyle('Fusion')
        
        # Enable high DPI scaling for modern displays
        if hasattr(Qt, 'AA_EnableHighDpiScaling'):
            app.setAttribute(Qt.AA_EnableHighDpiScaling, True)
        if hasattr(Qt, 'AA_UseHighDpiPixmaps'):
            app.setAttribute(Qt.AA_UseHighDpiPixmaps, True)
        
        # Comprehensive system requirements validation
        print("🔍 Validating System Requirements...")
        print("-" * 40)
        
        # Check Python version
        python_version = sys.version_info
        if python_version < (3, 7):
            print(f"❌ Python version: {python_version.major}.{python_version.minor} (Requires 3.7+)")
            print("💡 Please upgrade Python to version 3.7 or higher")
            return 1
        else:
            print(f"✅ Python version: {python_version.major}.{python_version.minor}.{python_version.micro}")
        
        # Check required packages with detailed feedback
        required_packages = {
            'pandas': 'Data manipulation and analysis',
            'numpy': 'Numerical computing',
            'sklearn': 'Machine learning algorithms',
            'ta': 'Technical analysis indicators',
            'requests': 'HTTP client for API calls',
            'PyQt5': 'GUI framework'
        }
        
        optional_packages = {
            'xgboost': 'Advanced gradient boosting (optional)',
            'joblib': 'Model persistence (optional)'
        }
        
        missing_required = []
        missing_optional = []
        
        # Check required packages
        for package, description in required_packages.items():
            try:
                __import__(package)
                print(f"✅ {package:<12} - {description}")
            except ImportError:
                missing_required.append(package)
                print(f"❌ {package:<12} - MISSING - {description}")
        
        # Check optional packages
        for package, description in optional_packages.items():
            try:
                __import__(package)
                print(f"✅ {package:<12} - {description}")
            except ImportError:
                missing_optional.append(package)
                print(f"⚠️  {package:<12} - OPTIONAL - {description}")
        
        # Handle missing packages
        if missing_required:
            print(f"\n❌ Missing required packages: {', '.join(missing_required)}")
            print("💡 Install with:")
            print(f"   pip install {' '.join(missing_required)}")
            return 1
        
        if missing_optional:
            print(f"\n⚠️  Optional packages not found: {', '.join(missing_optional)}")
            print("💡 For full functionality, install with:")
            print(f"   pip install {' '.join(missing_optional)}")
            print("   (Application will run with reduced features)")
        
        print("\n✅ All critical system requirements satisfied")
        print("🚀 Initializing application components...")
        
        # Create and configure main window
        window = BinanceTradingApp()
        
        # Set application icon if available
        try:
            # You can add an icon file here
            # window.setWindowIcon(QIcon('icon.png'))
            pass
        except:
            pass
        
        # Show window with fade-in effect (optional)
        window.show()
        
        print("✅ Application started successfully!")
        print("\n📋 Quick Start Guide:")
        print("1. 🔐 Configure API credentials in 'API Configuration' tab")
        print("2. 🤖 Select your preferred ML model (Random Forest recommended)")
        print("3. 📈 Choose a trading symbol (BTCUSDT is default)")
        print("4. 🚀 Click 'Start ML Trading' to begin")
        print("5. 📊 Monitor signals in the 'Live Trading' tab")
        print("\n⚠️  Important: Start with testnet for safety!")
        print("="*70)
        
        # Run the application event loop
        return app.exec_()
        
    except ImportError as e:
        print(f"\n❌ Import Error: {e}")
        print("💡 Missing dependencies. Install with:")
        print("   pip install PyQt5 pandas numpy scikit-learn ta requests")
        print("   pip install xgboost joblib  # Optional but recommended")
        return 1
        
    except Exception as e:
        print(f"\n❌ Fatal Error: {e}")
        print("💡 Please check your Python installation and try again")
        print("📧 Report issues at: https://github.com/your-repo/issues")
        return 1

if __name__ == "__main__":
    """
    Application entry point with comprehensive error handling and user guidance
    
    🎯 Key Features:
    ├── 📊 Real-time Binance market data integration
    ├── 🤖 Advanced machine learning signal generation
    ├── 🔬 Multiple ML models (Random Forest, XGBoost, Rule-based)
    ├── 📈 25+ technical indicators for comprehensive analysis
    ├── 🧠 Intelligent feature engineering and model training
    ├── 🎨 Professional dark-themed UI with real-time updates
    ├── 🛡️ Robust error handling and data validation
    ├── 💾 Export capabilities and model persistence
    ├── 🧪 Testnet support for safe development
    └── 📱 Cross-platform compatibility
    
    🚀 Getting Started:
    1. Install dependencies: pip install PyQt5 pandas numpy scikit-learn ta requests xgboost
    2. Run the application: python reep.py
    3. Configure API credentials (use testnet first!)
    4. Select ML model and trading symbol
    5. Start trading and monitor real-time signals
    
    ⚠️  Safety Notice:
    - Always test with Binance testnet first
    - Never invest more than you can afford to lose
    - This is educational software, not financial advice
    """
    
    try:
        exit_code = main()
        print(f"\n🔄 Application exited with code: {exit_code}")
        
        if exit_code == 0:
            print("✅ Clean shutdown completed")
        else:
            print("⚠️ Application encountered issues during execution")
        
        sys.exit(exit_code)
        
    except KeyboardInterrupt:
        print("\n⏹️ Application interrupted by user (Ctrl+C)")
        print("🔄 Performing emergency cleanup...")
        sys.exit(0)
        
    except Exception as e:
        print(f"\n❌ Unexpected fatal error: {e}")
        print("📧 Please report this issue with the full error log")
        sys.exit(1)<|MERGE_RESOLUTION|>--- conflicted
+++ resolved
@@ -963,22 +963,6 @@
 
         layout.addWidget(price_group)
 
-<<<<<<< HEAD
-=======
-        # Auto trading controls
-        auto_group = QGroupBox("🤖 Auto Trading")
-        auto_layout = QHBoxLayout()
-        self.auto_trade_checkbox = QCheckBox("Enable Auto")
-        self.auto_trade_qty = QLineEdit()
-        self.auto_trade_qty.setPlaceholderText("Qty")
-        auto_layout.addWidget(self.auto_trade_checkbox)
-        auto_layout.addWidget(QLabel("Qty:"))
-        auto_layout.addWidget(self.auto_trade_qty)
-        auto_group.setLayout(auto_layout)
-
-        layout.addWidget(auto_group)
-
->>>>>>> 70ee1ac9
         # Manual trading controls
         manual_group = QGroupBox("🖐️ Manual Trading")
         manual_layout = QHBoxLayout()
@@ -1719,26 +1703,6 @@
                 QMessageBox.information(self, "Manual Trade", f"Order {status}")
         except ValueError:
             QMessageBox.warning(self, "Manual Trade", "Invalid number format")
-<<<<<<< HEAD
-=======
-
-    def auto_trade_signal(self, side):
-        """Place an automatic market order based on ML signal."""
-
-        qty_text = self.auto_trade_qty.text().strip()
-        if not qty_text:
-            return
-        try:
-            qty = float(qty_text)
-        except ValueError:
-            return
-        result = self.binance_api.place_order(
-            self.symbol_combo.currentText(), side, qty
-        )
-        if "error" in result:
-            print(f"Auto trade failed: {result['error']}")
-
->>>>>>> 70ee1ac9
     
     # ===== DATA PROCESSING AND UI UPDATES =====
     
