from PyQt5.QtWidgets import (
    QApplication, QMainWindow, QWidget,
    QVBoxLayout, QHBoxLayout, QPushButton,
    QLabel, QComboBox, QTableWidget, QTableWidgetItem,
    QHeaderView, QLineEdit, QGroupBox, QFormLayout,
    QTextEdit, QTabWidget, QMessageBox, QFileDialog,
    QProgressBar, QCheckBox, QSpinBox
)
from PyQt5.QtCore import Qt, QThread, pyqtSignal, QTimer, QPointF
from PyQt5.QtGui import QFont, QColor, QPainter, QPen, QPolygonF
from collections import deque
import sys
from trading_logic import EnhancedBinanceAPI, EnhancedDataWorker

class PriceChartWidget(QWidget):
    """Lightweight widget to display live price history as a line chart."""

    def __init__(self, parent=None, max_points=120):
        super().__init__(parent)
        self.prices = deque(maxlen=max_points)
        self.setMinimumHeight(150)

    def add_price(self, price: float) -> None:
        """Add a new price point and trigger a repaint."""
        self.prices.append(price)
        self.update()

    def paintEvent(self, event):  # noqa: D401 - Qt override
        painter = QPainter(self)
        painter.setRenderHint(QPainter.Antialiasing)

        rect = self.rect()
        w = rect.width()
        h = rect.height()

        if len(self.prices) < 2:
            painter.setPen(QColor(200, 200, 200))
            painter.drawText(rect, Qt.AlignCenter, "No data")
            return

        minimum = min(self.prices)
        maximum = max(self.prices)
        span = maximum - minimum or 1
        step = w / (len(self.prices) - 1)

        poly = QPolygonF()
        for i, price in enumerate(self.prices):
            x = i * step
            y = h - ((price - minimum) / span) * h
            poly.append(QPointF(x, y))

        painter.setPen(QPen(QColor(0, 255, 136), 2))
        painter.drawPolyline(poly)


class BinanceTradingApp(QMainWindow):
    """Main application with comprehensive ML trading capabilities"""
    
    def __init__(self):
        super().__init__()
        self.setWindowTitle("🤖 Advanced ML Binance Trading Bot - Real Intelligence")
        self.setGeometry(100, 100, 1600, 1000)
        self.setMinimumSize(1200, 800)
        
        # Initialize components
        self.binance_api = EnhancedBinanceAPI()
        self.enhanced_data_worker = None
        
        # Trading state
        self.is_trading = False
        self.current_symbol = "BTCUSDT"
        self.current_model = "random_forest"
        
        # Performance tracking
        self.signal_performance = []
        
        # Setup UI
        self.setup_ui()
        self.apply_styling()
        
        # Initialize status
        self.update_connection_status("🔄 Ready - Configure API for live trading")
    
    def setup_ui(self):
        """Setup the complete user interface"""
        self.central_widget = QWidget()
        self.setCentralWidget(self.central_widget)
        
        self.main_layout = QVBoxLayout()
        
        # Create enhanced tab system
        self.tabs = QTabWidget()
        
        # Trading Tab
        self.trading_tab = QWidget()
        self.setup_trading_tab()
        self.tabs.addTab(self.trading_tab, "📈 Live Trading")
        
        # ML Configuration Tab
        self.ml_tab = QWidget()
        self.setup_ml_tab()
        self.tabs.addTab(self.ml_tab, "🤖 Machine Learning")
        
        # API Configuration Tab
        self.config_tab = QWidget()
        self.setup_config_tab()
        self.tabs.addTab(self.config_tab, "⚙️ API Configuration")
        
        # Account Tab
        self.account_tab = QWidget()
        self.setup_account_tab()
        self.tabs.addTab(self.account_tab, "💰 Account Info")
        
        # Analytics Tab
        self.analytics_tab = QWidget()
        self.setup_analytics_tab()
        self.tabs.addTab(self.analytics_tab, "📊 Analytics")

        # About Tab with source code access
        self.about_tab = QWidget()
        self.setup_about_tab()
        self.tabs.addTab(self.about_tab, "ℹ️ About")
        
        self.main_layout.addWidget(self.tabs)
        self.central_widget.setLayout(self.main_layout)
    
    def setup_trading_tab(self):
        """Setup enhanced trading interface"""
        layout = QVBoxLayout()
        
        # Enhanced status bar
        status_layout = QHBoxLayout()
        
        self.connection_status = QLabel("Connection: Disconnected")
        self.connection_status.setFont(QFont('Arial', 11, QFont.Bold))
        
        self.ml_status = QLabel("ML: Initializing...")
        self.ml_status.setFont(QFont('Arial', 11, QFont.Bold))
        
        self.update_counter_label = QLabel("Updates: 0")
        
        status_layout.addWidget(self.connection_status)
        status_layout.addWidget(QLabel("|"))
        status_layout.addWidget(self.ml_status)
        status_layout.addWidget(QLabel("|"))
        status_layout.addWidget(self.update_counter_label)
        status_layout.addStretch()
        
        layout.addLayout(status_layout)
        
        # Enhanced controls
        controls_layout = QHBoxLayout()
        
        # Symbol selection with popular pairs
        controls_layout.addWidget(QLabel("Symbol:"))
        self.symbol_combo = QComboBox()
        self.symbol_combo.addItems([
            "BTCUSDT", "ETHUSDT", "BNBUSDT", "ADAUSDT", "XRPUSDT", 
            "SOLUSDT", "DOTUSDT", "LINKUSDT", "LTCUSDT", "BCHUSDT",
            "EOSUSDT", "TRXUSDT", "XLMUSDT", "ATOMUSDT", "VETUSDT"
        ])
        self.symbol_combo.currentTextChanged.connect(self.on_symbol_changed)
        controls_layout.addWidget(self.symbol_combo)
        
        # Model selection
        controls_layout.addWidget(QLabel("ML Model:"))
        self.model_combo = QComboBox()
        self.model_combo.addItems([
            "Random Forest",
            "XGBoost",
            "Advanced Ensemble",
            "Fallback Rules",
        ])
        self.model_combo.currentTextChanged.connect(self.on_model_changed)
        controls_layout.addWidget(self.model_combo)
        
        # Auto-retrain option
        self.auto_retrain_checkbox = QCheckBox("Auto-retrain")
        self.auto_retrain_checkbox.setChecked(True)
        controls_layout.addWidget(self.auto_retrain_checkbox)
        
        # Trading controls
        self.start_button = QPushButton("🚀 Start ML Trading")
        self.stop_button = QPushButton("⏹️ Stop")
        self.stop_button.setEnabled(False)
        
        self.start_button.clicked.connect(self.start_ml_trading)
        self.stop_button.clicked.connect(self.stop_ml_trading)
        
        controls_layout.addWidget(self.start_button)
        controls_layout.addWidget(self.stop_button)
        controls_layout.addStretch()
        
        layout.addLayout(controls_layout)
        
        # Enhanced price display
        price_group = QGroupBox("Live Market Data")
        price_layout = QVBoxLayout()
        
        self.price_display = QLabel("💰 Live Price: Waiting for data...")
        self.price_display.setFont(QFont('Arial', 18, QFont.Bold))
        self.price_display.setAlignment(Qt.AlignCenter)
        self.price_display.setMinimumHeight(60)
        self.price_display.setStyleSheet("""
            background: qlineargradient(x1:0, y1:0, x2:1, y2:0, 
                stop:0 #1e1e1e, stop:1 #2a2a2a);
            color: #00ff88; 
            border: 2px solid #444; 
            border-radius: 8px;
            padding: 10px;
        """)
        
        # Market statistics
        stats_layout = QHBoxLayout()
        
        self.stats_24h_change = QLabel("📊 24h Change: --")
        self.stats_24h_volume = QLabel("📈 Volume: --")
        self.stats_high_low = QLabel("⬆️⬇️ High/Low: --")
        self.stats_trades = QLabel("🔄 Trades: --")
        
        for widget in [self.stats_24h_change, self.stats_24h_volume, self.stats_high_low, self.stats_trades]:
            widget.setFont(QFont('Arial', 10))
        
        stats_layout.addWidget(self.stats_24h_change)
        stats_layout.addWidget(self.stats_24h_volume)
        stats_layout.addWidget(self.stats_high_low)
        stats_layout.addWidget(self.stats_trades)

        price_layout.addWidget(self.price_display)
        price_layout.addLayout(stats_layout)
        self.price_chart = PriceChartWidget()
        price_layout.addWidget(self.price_chart)
        price_group.setLayout(price_layout)
        
        layout.addWidget(price_group)

        # Manual trading controls
        manual_group = QGroupBox("🖐️ Manual Trading")
        manual_layout = QHBoxLayout()

        self.manual_qty = QLineEdit()
        self.manual_qty.setPlaceholderText("Quantity")
        self.manual_price = QLineEdit()
        self.manual_price.setPlaceholderText("Price (for limit)")
        self.manual_order_type = QComboBox()
        self.manual_order_type.addItems(["MARKET", "LIMIT"])

        self.manual_buy_button = QPushButton("Buy")
        self.manual_sell_button = QPushButton("Sell")
        self.manual_buy_button.clicked.connect(lambda: self.execute_manual_order("BUY"))
        self.manual_sell_button.clicked.connect(lambda: self.execute_manual_order("SELL"))

        manual_layout.addWidget(QLabel("Qty:"))
        manual_layout.addWidget(self.manual_qty)
        manual_layout.addWidget(QLabel("Price:"))
        manual_layout.addWidget(self.manual_price)
        manual_layout.addWidget(QLabel("Type:"))
        manual_layout.addWidget(self.manual_order_type)
        manual_layout.addWidget(self.manual_buy_button)
        manual_layout.addWidget(self.manual_sell_button)
        manual_group.setLayout(manual_layout)

        layout.addWidget(manual_group)

        # Auto trading controls
        auto_group = QGroupBox("🤖 Auto Trading")
        auto_layout = QHBoxLayout()
        self.auto_trade_checkbox = QCheckBox("Enable Auto Trade")
        self.auto_trade_qty = QLineEdit()
        self.auto_trade_qty.setPlaceholderText("Qty per trade")
<<<<<<< HEAD

        self.confidence_spin = QSpinBox()
        self.confidence_spin.setRange(50, 100)
        self.confidence_spin.setValue(80)
        self.confidence_spin.setSuffix("%")

        auto_layout.addWidget(self.auto_trade_checkbox)
        auto_layout.addWidget(self.auto_trade_qty)
        auto_layout.addWidget(QLabel("Min Confidence:"))
        auto_layout.addWidget(self.confidence_spin)
=======
        auto_layout.addWidget(self.auto_trade_checkbox)
        auto_layout.addWidget(self.auto_trade_qty)
>>>>>>> 0862f047
        auto_group.setLayout(auto_layout)

        layout.addWidget(auto_group)

        # Enhanced data tables
        self.setup_enhanced_tables(layout)
        
        self.trading_tab.setLayout(layout)
    
    def setup_ml_tab(self):
        """Setup comprehensive ML configuration and monitoring"""
        layout = QVBoxLayout()
        
        # ML System Status
        status_group = QGroupBox("🤖 ML System Status")
        status_layout = QVBoxLayout()
        
        self.ml_detailed_status = QLabel("Status: Initializing ML system...")
        self.ml_detailed_status.setFont(QFont('Arial', 11, QFont.Bold))
        
        self.training_progress = QProgressBar()
        self.training_progress.setVisible(False)
        
        self.ml_accuracy_label = QLabel("Model Accuracy: Not trained")
        self.ml_model_info = QLabel("Current Model: None loaded")
        
        status_layout.addWidget(self.ml_detailed_status)
        status_layout.addWidget(self.training_progress)
        status_layout.addWidget(self.ml_accuracy_label)
        status_layout.addWidget(self.ml_model_info)
        status_group.setLayout(status_layout)
        
        # Model Management
        model_group = QGroupBox("📁 Model Management")
        model_layout = QFormLayout()
        
        # Model file operations
        file_layout = QHBoxLayout()
        self.model_file_input = QLineEdit()
        self.model_file_input.setPlaceholderText("Select model file path...")
        
        self.browse_button = QPushButton("📂 Browse")
        self.browse_button.clicked.connect(self.browse_model_file)
        
        file_layout.addWidget(self.model_file_input)
        file_layout.addWidget(self.browse_button)
        
        # Action buttons
        button_layout = QHBoxLayout()
        
        self.save_model_button = QPushButton("💾 Save Model")
        self.load_model_button = QPushButton("📤 Load Model")
        self.retrain_button = QPushButton("🔄 Retrain Now")
        self.export_signals_button = QPushButton("📊 Export Signals")
        
        self.save_model_button.clicked.connect(self.save_ml_model)
        self.load_model_button.clicked.connect(self.load_ml_model)
        self.retrain_button.clicked.connect(self.retrain_ml_model)
        self.export_signals_button.clicked.connect(self.export_signal_history)
        
        button_layout.addWidget(self.save_model_button)
        button_layout.addWidget(self.load_model_button)
        button_layout.addWidget(self.retrain_button)
        button_layout.addWidget(self.export_signals_button)
        
        model_layout.addRow("Model File:", file_layout)
        model_layout.addRow("Actions:", button_layout)
        model_group.setLayout(model_layout)
        
        # Feature Importance Display
        features_group = QGroupBox("🎯 Feature Importance")
        features_layout = QVBoxLayout()
        
        self.feature_importance_table = QTableWidget(0, 2)
        self.feature_importance_table.setHorizontalHeaderLabels(["Feature", "Importance"])
        self.feature_importance_table.horizontalHeader().setSectionResizeMode(QHeaderView.Stretch)
        self.feature_importance_table.setMaximumHeight(200)
        
        features_layout.addWidget(self.feature_importance_table)
        features_group.setLayout(features_layout)
        
        # ML Signals History
        signals_group = QGroupBox("🎯 Recent ML Signals")
        signals_layout = QVBoxLayout()
        
        self.ml_signals_table = QTableWidget(0, 7)
        self.ml_signals_table.setHorizontalHeaderLabels([
            "Time", "Symbol", "Signal", "Confidence", "Price", "Model", "Trained"
        ])
        self.ml_signals_table.horizontalHeader().setSectionResizeMode(QHeaderView.Stretch)
        self.ml_signals_table.setMaximumHeight(250)
        
        signals_layout.addWidget(self.ml_signals_table)
        signals_group.setLayout(signals_layout)
        
        # Add all groups
        layout.addWidget(status_group)
        layout.addWidget(model_group)
        layout.addWidget(features_group)
        layout.addWidget(signals_group)
        layout.addStretch()
        
        self.ml_tab.setLayout(layout)
    
    def setup_config_tab(self):
        """Setup enhanced API configuration"""
        layout = QVBoxLayout()
        
        # API Configuration
        api_group = QGroupBox("🔐 Binance API Configuration")
        api_layout = QFormLayout()
        
        # Enhanced API inputs
        self.api_key_input = QLineEdit()
        self.api_key_input.setPlaceholderText("Enter your Binance API Key...")
        self.api_key_input.setEchoMode(QLineEdit.Password)
        
        self.api_secret_input = QLineEdit()
        self.api_secret_input.setPlaceholderText("Enter your Binance API Secret...")
        self.api_secret_input.setEchoMode(QLineEdit.Password)
        
        # Environment selection
        self.testnet_checkbox = QCheckBox("Use Testnet (Recommended for testing)")
        self.testnet_checkbox.setChecked(True)
        
        # Configuration display
        self.config_info = QTextEdit()
        self.config_info.setMaximumHeight(120)
        self.config_info.setPlainText(
            f"🔧 Configuration Details:\n"
            f"• Key Type: {self.binance_api.config['key_type']}\n"
            f"• Description: {self.binance_api.config['description']}\n"
            f"• Environment: {'Testnet' if self.binance_api.use_testnet else 'Live Trading'}\n"
            f"• Status: Not configured\n\n"
            f"⚠️  IMPORTANT: Start with testnet for safety!"
        )
        self.config_info.setReadOnly(True)
        
        # Action buttons
        button_layout = QHBoxLayout()
        
        self.save_config_button = QPushButton("💾 Save Configuration")
        self.test_connection_button = QPushButton("🔗 Test Connection")
        self.clear_config_button = QPushButton("🗑️ Clear")
        
        self.save_config_button.clicked.connect(self.save_api_config)
        self.test_connection_button.clicked.connect(self.test_api_connection)
        self.clear_config_button.clicked.connect(self.clear_api_config)
        
        button_layout.addWidget(self.save_config_button)
        button_layout.addWidget(self.test_connection_button)
        button_layout.addWidget(self.clear_config_button)
        button_layout.addStretch()
        
        # Form assembly
        api_layout.addRow("API Key:", self.api_key_input)
        api_layout.addRow("API Secret:", self.api_secret_input)
        api_layout.addRow("Options:", self.testnet_checkbox)
        api_layout.addRow("Info:", self.config_info)
        api_layout.addRow("Actions:", button_layout)
        
        api_group.setLayout(api_layout)
        layout.addWidget(api_group)
        layout.addStretch()
        
        self.config_tab.setLayout(layout)
    
    def setup_account_tab(self):
        """Setup enhanced account information display"""
        layout = QVBoxLayout()
        
        # Account overview
        overview_group = QGroupBox("💰 Account Overview")
        overview_layout = QVBoxLayout()
        
        self.account_info_display = QTextEdit()
        self.account_info_display.setReadOnly(True)
        self.account_info_display.setPlainText(
            "🔐 Account Information\n" + "="*50 + "\n\n"
            "Please configure API credentials to view account details.\n\n"
            "Features available after configuration:\n"
            "• Real-time balance information\n"
            "• Trading permissions status\n"
            "• Account type and limits\n"
            "• Recent trading activity"
        )
        
        # Refresh controls
        refresh_layout = QHBoxLayout()
        self.refresh_account_button = QPushButton("🔄 Refresh Account Info")
        self.auto_refresh_checkbox = QCheckBox("Auto-refresh every 30s")
        
        self.refresh_account_button.clicked.connect(self.refresh_account_info)
        
        refresh_layout.addWidget(self.refresh_account_button)
        refresh_layout.addWidget(self.auto_refresh_checkbox)
        refresh_layout.addStretch()
        
        overview_layout.addWidget(self.account_info_display)
        overview_layout.addLayout(refresh_layout)
        overview_group.setLayout(overview_layout)
        
        layout.addWidget(overview_group)
        
        self.account_tab.setLayout(layout)
    
    def setup_analytics_tab(self):
        """Setup analytics and performance tracking"""
        layout = QVBoxLayout()
        
        # Performance metrics
        metrics_group = QGroupBox("📈 Performance Metrics")
        metrics_layout = QVBoxLayout()
        
        # Summary stats
        stats_layout = QHBoxLayout()
        
        self.total_signals_label = QLabel("Total Signals: 0")
        self.buy_signals_label = QLabel("Buy Signals: 0")
        self.sell_signals_label = QLabel("Sell Signals: 0")
        self.hold_signals_label = QLabel("Hold Signals: 0")
        
        for label in [self.total_signals_label, self.buy_signals_label, 
                     self.sell_signals_label, self.hold_signals_label]:
            label.setFont(QFont('Arial', 10, QFont.Bold))
        
        stats_layout.addWidget(self.total_signals_label)
        stats_layout.addWidget(self.buy_signals_label)
        stats_layout.addWidget(self.sell_signals_label)
        stats_layout.addWidget(self.hold_signals_label)
        stats_layout.addStretch()
        
        # Performance table
        self.performance_table = QTableWidget(0, 5)
        self.performance_table.setHorizontalHeaderLabels([
            "Time Period", "Signals", "Avg Confidence", "Best Signal", "Model Used"
        ])
        self.performance_table.horizontalHeader().setSectionResizeMode(QHeaderView.Stretch)
        self.performance_table.setMaximumHeight(200)
        
        metrics_layout.addLayout(stats_layout)
        metrics_layout.addWidget(QLabel("Recent Performance:"))
        metrics_layout.addWidget(self.performance_table)
        metrics_group.setLayout(metrics_layout)
        
        layout.addWidget(metrics_group)
        layout.addStretch()
        
        self.analytics_tab.setLayout(layout)

    def setup_about_tab(self):
        """Setup about page with a button to copy source code."""
        layout = QVBoxLayout()
        layout.addWidget(QLabel(
            "<b>Advanced ML Binance Trading Bot</b><br>Source available for review."))
        self.copy_code_button = QPushButton("Copy Source Code")
        self.copy_code_button.clicked.connect(self.copy_source_code)
        layout.addWidget(self.copy_code_button)
        layout.addStretch()
        self.about_tab.setLayout(layout)

    def copy_source_code(self):
        """Copy full source file to clipboard."""
        try:
            with open(__file__, "r", encoding="utf-8") as f:
                code = f.read()
            QApplication.clipboard().setText(code)
            QMessageBox.information(self, "Copy Code", "Source code copied to clipboard")
        except Exception as e:
            QMessageBox.warning(self, "Copy Code", f"Failed to copy code: {e}")
    
    def setup_enhanced_tables(self, parent_layout):
        """Setup enhanced data display tables"""
        # Live Signals Table
        signals_group = QGroupBox("🎯 Live Trading Signals")
        signals_layout = QVBoxLayout()
        
        self.signals_table = QTableWidget(0, 6)
        self.signals_table.setHorizontalHeaderLabels([
            "Time", "Symbol", "Signal", "Price", "Confidence", "Source"
        ])
        self.signals_table.horizontalHeader().setSectionResizeMode(QHeaderView.Stretch)
        self.signals_table.setAlternatingRowColors(True)
        self.signals_table.setMaximumHeight(200)
        
        signals_layout.addWidget(self.signals_table)
        signals_group.setLayout(signals_layout)
        parent_layout.addWidget(signals_group)
        
        # Price History Table
        history_group = QGroupBox("📊 Recent Price Updates")
        history_layout = QVBoxLayout()
        
        self.price_history_table = QTableWidget(0, 5)
        self.price_history_table.setHorizontalHeaderLabels([
            "Time", "Price", "Change %", "Volume", "Trend"
        ])
        self.price_history_table.horizontalHeader().setSectionResizeMode(QHeaderView.Stretch)
        self.price_history_table.setAlternatingRowColors(True)
        self.price_history_table.setMaximumHeight(150)
        
        history_layout.addWidget(self.price_history_table)
        history_group.setLayout(history_layout)
        parent_layout.addWidget(history_group)
    
    def apply_styling(self):
        """Apply comprehensive modern styling"""
        self.setStyleSheet("""
            QMainWindow {
                background: qlineargradient(x1:0, y1:0, x2:0, y2:1,
                    stop:0 #2b2b2b, stop:1 #1e1e1e);
                color: #ffffff;
            }
            
            QTabWidget::pane {
                border: 2px solid #444;
                background: qlineargradient(x1:0, y1:0, x2:0, y2:1,
                    stop:0 #3c3c3c, stop:1 #2a2a2a);
                border-radius: 8px;
            }
            
            QTabBar::tab {
                background: qlineargradient(x1:0, y1:0, x2:0, y2:1,
                    stop:0 #4a4a4a, stop:1 #3a3a3a);
                color: #ffffff;
                padding: 12px 20px;
                margin-right: 3px;
                border-top-left-radius: 8px;
                border-top-right-radius: 8px;
                font-weight: bold;
            }
            
            QTabBar::tab:selected {
                background: qlineargradient(x1:0, y1:0, x2:0, y2:1,
                    stop:0 #606060, stop:1 #4a4a4a);
                border-bottom: 3px solid #00ff88;
            }
            
            QTabBar::tab:hover {
                background: qlineargradient(x1:0, y1:0, x2:0, y2:1,
                    stop:0 #555555, stop:1 #404040);
            }
            
            QLabel {
                color: #ffffff;
                padding: 3px;
            }
            
            QPushButton {
                background: qlineargradient(x1:0, y1:0, x2:0, y2:1,
                    stop:0 #4CAF50, stop:1 #388E3C);
                color: white;
                border: none;
                padding: 10px 16px;
                font-size: 12px;
                font-weight: bold;
                border-radius: 6px;
                min-width: 100px;
            }
            
            QPushButton:hover {
                background: qlineargradient(x1:0, y1:0, x2:0, y2:1,
                    stop:0 #66BB6A, stop:1 #4CAF50);
            }
            
            QPushButton:pressed {
                background: qlineargradient(x1:0, y1:0, x2:0, y2:1,
                    stop:0 #388E3C, stop:1 #2E7D32);
            }
            
            QPushButton:disabled {
                background: #666666;
                color: #999999;
            }
            
            QComboBox, QLineEdit {
                padding: 8px 12px;
                font-size: 12px;
                border: 2px solid #555;
                border-radius: 6px;
                background: qlineargradient(x1:0, y1:0, x2:0, y2:1,
                    stop:0 #4a4a4a, stop:1 #3a3a3a);
                color: #ffffff;
                min-width: 120px;
            }
            
            QComboBox:focus, QLineEdit:focus {
            border: 2px solid #00ff88;
            }
            
            QComboBox::drop-down {
                border: none;
                background: qlineargradient(x1:0, y1:0, x2:0, y2:1,
                    stop:0 #555, stop:1 #444);
                width: 20px;
                border-radius: 4px;
            }
            
            QComboBox::down-arrow {
                image: none;
                border-left: 6px solid transparent;
                border-right: 6px solid transparent;
                border-top: 6px solid #ffffff;
                margin: 2px;
            }
            
            QTableWidget {
                gridline-color: #555;
                background: qlineargradient(x1:0, y1:0, x2:0, y2:1,
                    stop:0 #3c3c3c, stop:1 #2a2a2a);
                alternate-background-color: #4a4a4a;
                color: #ffffff;
                border: 2px solid #555;
                border-radius: 8px;
                selection-background-color: #00ff88;
            }
            
            QHeaderView::section {
                background: qlineargradient(x1:0, y1:0, x2:0, y2:1,
                    stop:0 #606060, stop:1 #4a4a4a);
                padding: 10px;
                border: 1px solid #555;
                font-weight: bold;
                color: #ffffff;
                border-radius: 4px;
            }
            
            QHeaderView::section:hover {
                background: qlineargradient(x1:0, y1:0, x2:0, y2:1,
                    stop:0 #707070, stop:1 #5a5a5a);
            }
            
            QGroupBox {
                font-weight: bold;
                border: 2px solid #555;
                border-radius: 12px;
                margin-top: 15px;
                padding-top: 15px;
                background: qlineargradient(x1:0, y1:0, x2:0, y2:1,
                    stop:0 #3a3a3a, stop:1 #2a2a2a);
            }
            
            QGroupBox::title {
                subcontrol-origin: margin;
                left: 15px;
                padding: 0 10px 0 10px;
                color: #00ff88;
                font-size: 14px;
                font-weight: bold;
                background: qlineargradient(x1:0, y1:0, x2:1, y2:0,
                    stop:0 #3c3c3c, stop:1 #4a4a4a);
                border-radius: 6px;
            }
            
            QTextEdit {
                background: qlineargradient(x1:0, y1:0, x2:0, y2:1,
                    stop:0 #4a4a4a, stop:1 #3a3a3a);
                color: #ffffff;
                border: 2px solid #555;
                border-radius: 8px;
                padding: 8px;
                selection-background-color: #00ff88;
                selection-color: #000000;
            }
            
            QCheckBox {
                color: #ffffff;
                font-weight: bold;
                spacing: 8px;
            }
            
            QCheckBox::indicator {
                width: 20px;
                height: 20px;
                border: 2px solid #555;
                border-radius: 6px;
                background: qlineargradient(x1:0, y1:0, x2:0, y2:1,
                    stop:0 #3a3a3a, stop:1 #2a2a2a);
            }
            
            QCheckBox::indicator:checked {
                background: qlineargradient(x1:0, y1:0, x2:0, y2:1,
                    stop:0 #00ff88, stop:1 #00cc66);
                border: 2px solid #00ff88;
            }
            
            QCheckBox::indicator:hover {
                border: 2px solid #00ff88;
                background: qlineargradient(x1:0, y1:0, x2:0, y2:1,
                    stop:0 #4a4a4a, stop:1 #3a3a3a);
            }
            
            QProgressBar {
                border: 2px solid #555;
                border-radius: 8px;
                text-align: center;
                color: #ffffff;
                font-weight: bold;
                background: qlineargradient(x1:0, y1:0, x2:0, y2:1,
                    stop:0 #3a3a3a, stop:1 #2a2a2a);
                min-height: 25px;
            }
            
            QProgressBar::chunk {
                background: qlineargradient(x1:0, y1:0, x2:1, y2:0,
                    stop:0 #00ff88, stop:0.5 #00cc66, stop:1 #00aa44);
                border-radius: 6px;
                margin: 2px;
            }
            
            QScrollBar:vertical {
                background: #3a3a3a;
                width: 12px;
                border-radius: 6px;
            }
            
            QScrollBar::handle:vertical {
                background: #555;
                border-radius: 6px;
                min-height: 20px;
            }
            
            QScrollBar::handle:vertical:hover {
                background: #666;
            }
        """)
    
    # ===== CORE EVENT HANDLERS AND FUNCTIONALITY =====
    
    def on_symbol_changed(self, symbol):
        """Handle symbol change with intelligent restart logic"""
        old_symbol = self.current_symbol
        self.current_symbol = symbol
        
        self.update_connection_status(f"🔄 Symbol changed: {old_symbol} → {symbol}")
        
        if self.enhanced_data_worker and self.enhanced_data_worker.running:
            reply = QMessageBox.question(self, "Symbol Change", 
                f"Changing symbol will restart data collection.\n"
                f"Current progress will be lost. Continue?",
                QMessageBox.Yes | QMessageBox.No)
            
            if reply == QMessageBox.Yes:
                self.stop_ml_trading()
                # Use QTimer to restart after UI updates
                QTimer.singleShot(2000, self.start_ml_trading)
            else:
                # Revert symbol change
                self.symbol_combo.blockSignals(True)
                self.symbol_combo.setCurrentText(old_symbol)
                self.symbol_combo.blockSignals(False)
                self.current_symbol = old_symbol
    
    def on_model_changed(self, model_text):
        """Handle ML model selection with validation"""
        model_map = {
            "Random Forest": "random_forest",
            "XGBoost": "xgboost",
            "Advanced Ensemble": "advanced_ensemble",
            "Fallback Rules": "fallback",
        }
        
        new_model = model_map.get(model_text, "random_forest")
        
        if new_model == self.current_model:
            return  # No change needed
        
        old_model = self.current_model
        self.current_model = new_model
        
        if self.enhanced_data_worker:
            if new_model == "fallback":
                # Switch to fallback mode immediately
                self.enhanced_data_worker.ml_generator.is_trained = False
                self.update_ml_status("🔧 Using Fallback Rules (No training required)")
                self.ml_accuracy_label.setText("Model Accuracy: N/A (Rule-based)")
                self.ml_model_info.setText("Current Model: Fallback Rules")
                self.update_feature_importance_display([])
            else:
                # Check if we need to train the new model type
                if (not self.enhanced_data_worker.ml_generator.is_trained or 
                    new_model not in self.enhanced_data_worker.ml_generator.models):
                    
                    if self.auto_retrain_checkbox.isChecked():
                        self.update_ml_status(f"🔄 Switching to {model_text}...")
                        self.enhanced_data_worker.set_model_type(new_model)
                    else:
                        reply = QMessageBox.question(self, "Model Change",
                            f"Switching to {model_text} requires training.\n"
                            f"Start training now?",
                            QMessageBox.Yes | QMessageBox.No)
                        
                        if reply == QMessageBox.Yes:
                            self.enhanced_data_worker.set_model_type(new_model)
                        else:
                            # Revert model change
                            self.model_combo.blockSignals(True)
                            self.model_combo.setCurrentText(old_model.replace('_', ' ').title())
                            self.model_combo.blockSignals(False)
                            self.current_model = old_model
                            return
                else:
                    # Model already trained, switch immediately
                    self.enhanced_data_worker.set_model_type(new_model)
                    accuracy = self.enhanced_data_worker.ml_generator.training_accuracy
                    self.update_ml_status(f"✅ Switched to {model_text} (Accuracy: {accuracy:.1%})")
        
        self.ml_model_info.setText(f"Current Model: {model_text}")
    
    def start_ml_trading(self):
        """Start comprehensive ML trading system with validation"""
        # Validate API configuration
        if not self.binance_api.api_key and not self.binance_api.api_secret:
            reply = QMessageBox.question(self, "Demo Mode", 
                "No API credentials configured.\n\n"
                "Run in demo mode with simulated data?",
                QMessageBox.Yes | QMessageBox.No)
            
            if reply != QMessageBox.Yes:
                return
        
        # Validate symbol selection
        self.current_symbol = self.symbol_combo.currentText()
        if not self.current_symbol:
            QMessageBox.warning(self, "Invalid Symbol", "Please select a trading symbol.")
            return
        
        try:
            # Create enhanced data worker with comprehensive error handling
            self.enhanced_data_worker = EnhancedDataWorker(self.binance_api, self.current_symbol)
            
            # Connect all signals with error handling
            self.enhanced_data_worker.data_updated.connect(self.update_live_data)
            self.enhanced_data_worker.ml_signal_generated.connect(self.add_ml_signal)
            self.enhanced_data_worker.ml_status_updated.connect(self.update_ml_status)
            self.enhanced_data_worker.training_progress.connect(self.update_training_progress)
            self.enhanced_data_worker.training_message.connect(self.update_training_message)
            
            # Set model type and initialize
            self.enhanced_data_worker.set_model_type(self.current_model)
            
            # Initialize ML system if auto-retrain is enabled and not using fallback
            if (self.auto_retrain_checkbox.isChecked() and 
                self.current_model != "fallback"):
                self.training_progress.setVisible(True)
                self.enhanced_data_worker.initialize_ml_system()
            
            # Start data processing
            self.enhanced_data_worker.start_updates()
            
            # Update UI state
            self.start_button.setEnabled(False)
            self.stop_button.setEnabled(True)
            self.symbol_combo.setEnabled(False)
            self.model_combo.setEnabled(False)
            self.auto_retrain_checkbox.setEnabled(False)
            self.is_trading = True
            
            self.update_connection_status(f"🚀 ML Trading active: {self.current_symbol}")
            
            if self.current_model == "fallback":
                self.update_ml_status("🔧 Using Fallback Rules")
            else:
                self.update_ml_status("🔄 Initializing ML system...")
            
        except Exception as e:
            QMessageBox.critical(self, "Startup Error", 
                f"Failed to start ML trading:\n{str(e)}")
            self.update_connection_status(f"❌ Startup failed: {str(e)}")
    
    def stop_ml_trading(self):
        """Stop ML trading with proper cleanup"""
        try:
            if self.enhanced_data_worker:
                self.enhanced_data_worker.stop_updates()
                self.enhanced_data_worker = None
            
            # Reset UI state
            self.start_button.setEnabled(True)
            self.stop_button.setEnabled(False)
            self.symbol_combo.setEnabled(True)
            self.model_combo.setEnabled(True)
            self.auto_retrain_checkbox.setEnabled(True)
            self.training_progress.setVisible(False)
            self.training_progress.setValue(0)
            self.is_trading = False
            
            self.update_connection_status("⏹️ ML Trading stopped")
            self.update_ml_status("🔄 Idle")
            
        except Exception as e:
            QMessageBox.warning(self, "Stop Error",
                f"Error during shutdown:\n{str(e)}")

    def execute_manual_order(self, side):
        """Execute a manual trade using current API settings."""
        qty_text = self.manual_qty.text().strip()
        if not qty_text:
            QMessageBox.warning(self, "Manual Trade", "Quantity is required")
            return
        try:
            qty = float(qty_text)
            order_type = self.manual_order_type.currentText()
            price = self.manual_price.text().strip()
            price_val = float(price) if price and order_type == "LIMIT" else None
            result = self.binance_api.place_order(
                self.symbol_combo.currentText(), side, qty, order_type, price_val
            )
            if "error" in result:
                QMessageBox.warning(self, "Manual Trade", f"Order failed: {result['error']}")
            else:
                status = result.get('status', 'Placed')
                QMessageBox.information(self, "Manual Trade", f"Order {status}")
        except ValueError:
            QMessageBox.warning(self, "Manual Trade", "Invalid number format")
    
    # ===== DATA PROCESSING AND UI UPDATES =====
    
    def update_live_data(self, data):
        """Process and display live market data with trend analysis"""
        try:
            if 'price' in data and 'price' in data['price']:
                current_price = float(data['price']['price'])
                
                # Enhanced price display with formatting
                if current_price >= 1000:
                    price_text = f"💰 {data['symbol']}: ${current_price:,.2f}"
                else:
                    price_text = f"💰 {data['symbol']}: ${current_price:,.4f}"

                self.price_display.setText(price_text)
                if hasattr(self, 'price_chart'):
                    self.price_chart.add_price(current_price)

                # Add to price history with trend analysis
                self.add_enhanced_price_history(current_price, data.get('stats', {}))
            
            # Update comprehensive market statistics
            if 'stats' in data and data['stats']:
                self.update_market_statistics(data['stats'])
            
            # Update counter
            if 'update_count' in data:
                self.update_counter_label.setText(f"Updates: {data['update_count']}")
                
        except Exception as e:
            print(f"Error updating live data: {e}")
            self.update_connection_status(f"⚠️ Data processing error: {str(e)}")
    
    def update_market_statistics(self, stats):
        """Update comprehensive market statistics with color coding"""
        try:
            # 24h Price Change
            if 'priceChangePercent' in stats:
                change_pct = float(stats['priceChangePercent'])
                change_text = f"📊 24h: {change_pct:+.2f}%"
                
                self.stats_24h_change.setText(change_text)
                if change_pct > 2.0:
                    self.stats_24h_change.setStyleSheet("color: #00ff88; font-weight: bold;")
                elif change_pct > 0:
                    self.stats_24h_change.setStyleSheet("color: #88ff88; font-weight: bold;")
                elif change_pct < -2.0:
                    self.stats_24h_change.setStyleSheet("color: #ff4444; font-weight: bold;")
                elif change_pct < 0:
                    self.stats_24h_change.setStyleSheet("color: #ff8888; font-weight: bold;")
                else:
                    self.stats_24h_change.setStyleSheet("color: #ffffff; font-weight: bold;")
            
            # 24h Volume with intelligent formatting
            if 'volume' in stats:
                volume = float(stats['volume'])
                if volume >= 1_000_000_000:
                    volume_text = f"📈 Vol: {volume/1_000_000_000:.1f}B"
                elif volume >= 1_000_000:
                    volume_text = f"📈 Vol: {volume/1_000_000:.1f}M"
                elif volume >= 1_000:
                    volume_text = f"📈 Vol: {volume/1_000:.1f}K"
                else:
                    volume_text = f"📈 Vol: {volume:.0f}"
                self.stats_24h_volume.setText(volume_text)
            
            # 24h High/Low
            if 'highPrice' in stats and 'lowPrice' in stats:
                high = float(stats['highPrice'])
                low = float(stats['lowPrice'])
                if high >= 1000:
                    self.stats_high_low.setText(f"⬆️⬇️ H/L: ${high:,.2f}/${low:,.2f}")
                else:
                    self.stats_high_low.setText(f"⬆️⬇️ H/L: ${high:,.4f}/${low:,.4f}")
            
            # Trade Count
            if 'count' in stats:
                trades = int(stats['count'])
                self.stats_trades.setText(f"🔄 Trades: {trades:,}")
                
        except Exception as e:
            print(f"Error updating market statistics: {e}")
    
    def add_enhanced_price_history(self, price, stats):
        """Add price history entry with sophisticated trend analysis"""
        current_time = datetime.datetime.now().strftime("%H:%M:%S")
        
        # Calculate trend with multiple indicators
        trend_emoji = "➡️"  # Default neutral
        trend_text = "Stable"
        trend_color = QColor(255, 255, 255)
        
        if self.price_history_table.rowCount() > 0:
            try:
                last_price_item = self.price_history_table.item(0, 1)
                if last_price_item:
                    last_price_text = last_price_item.text().replace('$', '').replace(',', '')
                    last_price = float(last_price_text)
                    
                    price_change = (price - last_price) / last_price * 100
                    
                    if price_change > 0.5:
                        trend_emoji = "📈"
                        trend_text = "Strong Up"
                        trend_color = QColor(0, 255, 136)
                    elif price_change > 0.1:
                        trend_emoji = "⬆️"
                        trend_text = "Up"
                        trend_color = QColor(136, 255, 136)
                    elif price_change < -0.5:
                        trend_emoji = "📉"
                        trend_text = "Strong Down"
                        trend_color = QColor(255, 68, 68)
                    elif price_change < -0.1:
                        trend_emoji = "⬇️"
                        trend_text = "Down"
                        trend_color = QColor(255, 136, 136)
            except (ValueError, AttributeError):
                pass
        
        # Insert new row with comprehensive data
        self.price_history_table.insertRow(0)
        
        self.price_history_table.setItem(0, 0, QTableWidgetItem(current_time))
        
        # Price with appropriate formatting
        if price >= 1000:
            price_item = QTableWidgetItem(f"${price:,.2f}")
        else:
            price_item = QTableWidgetItem(f"${price:,.4f}")
        self.price_history_table.setItem(0, 1, price_item)
        
        # 24h Change percentage
        if 'priceChangePercent' in stats:
            change_pct = float(stats['priceChangePercent'])
            change_item = QTableWidgetItem(f"{change_pct:+.2f}%")
            if change_pct > 0:
                change_item.setForeground(QColor(0, 255, 136))
            elif change_pct < 0:
                change_item.setForeground(QColor(255, 68, 68))
            self.price_history_table.setItem(0, 2, change_item)
        else:
            self.price_history_table.setItem(0, 2, QTableWidgetItem("--"))
        
        # Volume with intelligent formatting
        if 'volume' in stats:
            volume = float(stats['volume'])
            if volume >= 1_000_000:
                volume_text = f"{volume/1_000_000:.1f}M"
            elif volume >= 1_000:
                volume_text = f"{volume/1_000:.1f}K"
            else:
                volume_text = f"{volume:.0f}"
            self.price_history_table.setItem(0, 3, QTableWidgetItem(volume_text))
        else:
            self.price_history_table.setItem(0, 3, QTableWidgetItem("--"))
        
        # Trend indicator
        trend_item = QTableWidgetItem(f"{trend_emoji} {trend_text}")
        trend_item.setForeground(trend_color)
        self.price_history_table.setItem(0, 4, trend_item)
        
        # Maintain reasonable table size
        if self.price_history_table.rowCount() > 25:
            self.price_history_table.removeRow(25)
    
    def add_ml_signal(self, signal_data):
        """Add ML signal with comprehensive tracking and analytics"""
        try:
            current_time = signal_data['timestamp'].strftime("%H:%M:%S")
            
            # Add to main signals table
            self.signals_table.insertRow(0)
            
            self.signals_table.setItem(0, 0, QTableWidgetItem(current_time))
            self.signals_table.setItem(0, 1, QTableWidgetItem(signal_data['symbol']))
            
            # Enhanced signal display with confidence-based styling
            signal_text = signal_data['signal']
            confidence = signal_data['confidence']
            
            if signal_data.get('is_ml_trained', False):
                display_signal = f"{signal_text} 🤖"
            else:
                display_signal = f"{signal_text} 📋"
            
            signal_item = QTableWidgetItem(display_signal)
            
            # Color coding based on signal type and confidence
            if signal_text == "BUY":
                if confidence >= 80:
                    signal_item.setForeground(QColor(0, 255, 136))  # Bright green
                else:
                    signal_item.setForeground(QColor(136, 255, 136))  # Light green
            elif signal_text == "SELL":
                if confidence >= 80:
                    signal_item.setForeground(QColor(255, 68, 68))  # Bright red
                else:
                    signal_item.setForeground(QColor(255, 136, 136))  # Light red
            else:  # HOLD
                signal_item.setForeground(QColor(255, 255, 102))  # Yellow
            
            self.signals_table.setItem(0, 2, signal_item)
            self.signals_table.setItem(0, 3, QTableWidgetItem(f"${signal_data['price']:,.4f}"))
            
            # Confidence with color coding
            confidence_item = QTableWidgetItem(f"{confidence}%")
            if confidence >= 85:
                confidence_item.setForeground(QColor(0, 255, 136))
            elif confidence >= 70:
                confidence_item.setForeground(QColor(255, 255, 102))
            else:
                confidence_item.setForeground(QColor(255, 165, 0))
            
            self.signals_table.setItem(0, 4, confidence_item)
            
            # Source indicator
            source = "🤖 ML" if signal_data.get('is_ml_trained', False) else "📋 Rules"
            self.signals_table.setItem(0, 5, QTableWidgetItem(source))
            
            # Add to ML-specific signals table
            self.ml_signals_table.insertRow(0)
            self.ml_signals_table.setItem(0, 0, QTableWidgetItem(current_time))
            self.ml_signals_table.setItem(0, 1, QTableWidgetItem(signal_data['symbol']))
            
            # Clone signal item for ML table
            ml_signal_item = QTableWidgetItem(display_signal)
            ml_signal_item.setForeground(signal_item.foreground())
            self.ml_signals_table.setItem(0, 2, ml_signal_item)
            
            # Clone confidence item
            ml_confidence_item = QTableWidgetItem(f"{confidence}%")
            ml_confidence_item.setForeground(confidence_item.foreground())
            self.ml_signals_table.setItem(0, 3, ml_confidence_item)
            
            self.ml_signals_table.setItem(0, 4, QTableWidgetItem(f"${signal_data['price']:,.4f}"))
            self.ml_signals_table.setItem(0, 5, QTableWidgetItem(
                signal_data.get('model_type', 'Unknown').replace('_', ' ').title()
            ))
            self.ml_signals_table.setItem(0, 6, QTableWidgetItem(
                "✅" if signal_data.get('is_ml_trained', False) else "❌"
            ))
            
            # Update analytics
            self.update_signal_analytics(signal_data)

<<<<<<< HEAD
            # Auto trading if enabled and confidence threshold met
            if (
                self.auto_trade_checkbox.isChecked()
                and signal_text in ("BUY", "SELL")
                and confidence >= self.confidence_spin.value()
            ):
=======
            # Auto trading if enabled
            if (self.auto_trade_checkbox.isChecked() and signal_text in ("BUY", "SELL")):
>>>>>>> 0862f047
                qty_text = self.auto_trade_qty.text().strip()
                try:
                    qty = float(qty_text)
                    if qty > 0:
                        result = self.binance_api.place_order(
                            self.current_symbol, signal_text, qty, "MARKET"
                        )
                        if "error" in result:
<<<<<<< HEAD
                            self.update_connection_status(
                                f"Auto trade error: {result['error']}"
                            )
=======
                            self.update_connection_status(f"Auto trade error: {result['error']}")
>>>>>>> 0862f047
                        else:
                            self.update_connection_status("✅ Auto trade executed")
                except ValueError:
                    self.update_connection_status("Invalid auto trade qty")
            
            # Maintain table sizes
            for table in [self.signals_table, self.ml_signals_table]:
                if table.rowCount() > 20:
                    table.removeRow(20)
                    
        except Exception as e:
            print(f"Error adding ML signal: {e}")
    
    
    # ===== ENHANCED EVENT HANDLERS =====
    
    def on_symbol_changed(self, symbol):
        """Handle symbol change with intelligent validation and restart logic"""
        old_symbol = self.current_symbol
        self.current_symbol = symbol
        
        self.update_connection_status(f"🔄 Symbol changed: {old_symbol} → {symbol}")
        
        if self.enhanced_data_worker and self.enhanced_data_worker.running:
            reply = QMessageBox.question(self, "Symbol Change", 
                f"Changing symbol will restart data collection and ML training.\n\n"
                f"Current progress will be lost. Continue with {symbol}?",
                QMessageBox.Yes | QMessageBox.No)
            
            if reply == QMessageBox.Yes:
                self.stop_ml_trading()
                # Restart after UI updates
                QTimer.singleShot(2000, self.start_ml_trading)
            else:
                # Revert symbol change
                self.symbol_combo.blockSignals(True)
                self.symbol_combo.setCurrentText(old_symbol)
                self.symbol_combo.blockSignals(False)
                self.current_symbol = old_symbol
    
    def on_model_changed(self, model_text):
        """Handle ML model selection with comprehensive validation"""
        model_map = {
            "Random Forest": "random_forest",
            "XGBoost": "xgboost",
            "Advanced Ensemble": "advanced_ensemble",
            "Fallback Rules": "fallback",
        }
        
        new_model = model_map.get(model_text, "random_forest")
        
        if new_model == self.current_model:
            return
        
        old_model = self.current_model
        self.current_model = new_model
        
        if self.enhanced_data_worker:
            if new_model == "fallback":
                # Switch to fallback mode immediately
                self.enhanced_data_worker.ml_generator.is_trained = False
                self.update_ml_status("🔧 Using Fallback Rules (No training required)")
                self.ml_accuracy_label.setText("Model Accuracy: N/A (Rule-based)")
                self.ml_model_info.setText("Current Model: Fallback Rules")
                self.update_feature_importance_display([])
            else:
                if (not self.enhanced_data_worker.ml_generator.is_trained or 
                    new_model not in self.enhanced_data_worker.ml_generator.models):
                    
                    if self.auto_retrain_checkbox.isChecked():
                        self.update_ml_status(f"🔄 Switching to {model_text}...")
                        self.enhanced_data_worker.set_model_type(new_model)
                    else:
                        reply = QMessageBox.question(self, "Model Change",
                            f"Switching to {model_text} requires training.\n\n"
                            f"Start training now?",
                            QMessageBox.Yes | QMessageBox.No)
                        
                        if reply == QMessageBox.Yes:
                            self.enhanced_data_worker.set_model_type(new_model)
                        else:
                            # Revert model change
                            self.model_combo.blockSignals(True)
                            self.model_combo.setCurrentText(old_model.replace('_', ' ').title())
                            self.model_combo.blockSignals(False)
                            self.current_model = old_model
                            return
                else:
                    # Model already trained, switch immediately
                    self.enhanced_data_worker.set_model_type(new_model)
                    accuracy = self.enhanced_data_worker.ml_generator.training_accuracy
                    self.update_ml_status(f"✅ Switched to {model_text} (Accuracy: {accuracy:.1%})")
        
        self.ml_model_info.setText(f"Current Model: {model_text}")
    
    def start_ml_trading(self):
        """Start comprehensive ML trading system with enhanced validation"""
        # Validate API configuration
        if not self.binance_api.api_key and not self.binance_api.api_secret:
            reply = QMessageBox.question(self, "Demo Mode", 
                "No API credentials configured.\n\n"
                "Continue in demo mode with simulated data?\n"
                "(You can configure real API keys in the API Configuration tab)",
                QMessageBox.Yes | QMessageBox.No)
            
            if reply != QMessageBox.Yes:
                return
        
        # Validate symbol selection
        self.current_symbol = self.symbol_combo.currentText()
        if not self.current_symbol:
            QMessageBox.warning(self, "Invalid Symbol", "Please select a trading symbol.")
            return
        
        try:
            # Create enhanced data worker
            self.enhanced_data_worker = EnhancedDataWorker(self.binance_api, self.current_symbol)
            
            # Connect all signals with comprehensive error handling
            self.enhanced_data_worker.data_updated.connect(self.update_live_data)
            self.enhanced_data_worker.ml_signal_generated.connect(self.add_ml_signal)
            self.enhanced_data_worker.ml_status_updated.connect(self.update_ml_status)
            self.enhanced_data_worker.training_progress.connect(self.update_training_progress)
            
            # Set model type and initialize
            self.enhanced_data_worker.set_model_type(self.current_model)
            
            # Initialize ML system if not using fallback
            if (self.auto_retrain_checkbox.isChecked() and 
                self.current_model != "fallback"):
                self.training_progress.setVisible(True)
                self.enhanced_data_worker.initialize_ml_system()
            
            # Start data processing
            self.enhanced_data_worker.start_updates()
            
            # Update UI state
            self.start_button.setEnabled(False)
            self.stop_button.setEnabled(True)
            self.symbol_combo.setEnabled(False)
            self.model_combo.setEnabled(False)
            self.auto_retrain_checkbox.setEnabled(False)
            self.is_trading = True
            
            self.update_connection_status(f"🚀 ML Trading active: {self.current_symbol}")
            
            if self.current_model == "fallback":
                self.update_ml_status("🔧 Using Fallback Rules")
            else:
                self.update_ml_status("🔄 Initializing ML system...")
            
        except Exception as e:
            QMessageBox.critical(self, "Startup Error", 
                f"Failed to start ML trading:\n{str(e)}")
            self.update_connection_status(f"❌ Startup failed: {str(e)}")
    
    def stop_ml_trading(self):
        """Stop ML trading with comprehensive cleanup"""
        try:
            if self.enhanced_data_worker:
                self.enhanced_data_worker.stop_updates()
                self.enhanced_data_worker = None
            
            # Reset UI state
            self.start_button.setEnabled(True)
            self.stop_button.setEnabled(False)
            self.symbol_combo.setEnabled(True)
            self.model_combo.setEnabled(True)
            self.auto_retrain_checkbox.setEnabled(True)
            self.training_progress.setVisible(False)
            self.training_progress.setValue(0)
            self.is_trading = False
            
            self.update_connection_status("⏹️ ML Trading stopped")
            self.update_ml_status("🔄 Idle")
            
        except Exception as e:
            QMessageBox.warning(self, "Stop Error", 
                f"Error during shutdown:\n{str(e)}")
    
    # ===== ENHANCED DATA PROCESSING =====
    
    def update_live_data(self, data):
        """Process live market data with sophisticated trend analysis"""
        try:
            if 'price' in data and 'price' in data['price']:
                current_price = float(data['price']['price'])
                
                # Enhanced price display with intelligent formatting
                if current_price >= 1000:
                    price_text = f"💰 {data['symbol']}: ${current_price:,.2f}"
                else:
                    price_text = f"💰 {data['symbol']}: ${current_price:,.4f}"

                self.price_display.setText(price_text)
                if hasattr(self, 'price_chart'):
                    self.price_chart.add_price(current_price)
                self.add_enhanced_price_history(current_price, data.get('stats', {}))
            
            # Update comprehensive market statistics
            if 'stats' in data and data['stats']:
                self.update_market_statistics(data['stats'])
            
            # Update counter
            if 'update_count' in data:
                self.update_counter_label.setText(f"Updates: {data['update_count']}")
                
        except Exception as e:
            print(f"Error updating live data: {e}")
            self.update_connection_status(f"⚠️ Data processing error: {str(e)}")
    
    def update_market_statistics(self, stats):
        """Update market statistics with intelligent color coding"""
        try:
            # 24h Price Change with dynamic coloring
            if 'priceChangePercent' in stats:
                change_pct = float(stats['priceChangePercent'])
                change_text = f"📊 24h: {change_pct:+.2f}%"
                
                self.stats_24h_change.setText(change_text)
                if change_pct > 2.0:
                    self.stats_24h_change.setStyleSheet("color: #00ff88; font-weight: bold;")
                elif change_pct > 0:
                    self.stats_24h_change.setStyleSheet("color: #88ff88; font-weight: bold;")
                elif change_pct < -2.0:
                    self.stats_24h_change.setStyleSheet("color: #ff4444; font-weight: bold;")
                elif change_pct < 0:
                    self.stats_24h_change.setStyleSheet("color: #ff8888; font-weight: bold;")
                else:
                    self.stats_24h_change.setStyleSheet("color: #ffffff; font-weight: bold;")
            
            # Volume with intelligent formatting
            if 'volume' in stats:
                volume = float(stats['volume'])
                if volume >= 1_000_000_000:
                    volume_text = f"📈 Vol: {volume/1_000_000_000:.1f}B"
                elif volume >= 1_000_000:
                    volume_text = f"📈 Vol: {volume/1_000_000:.1f}M"
                elif volume >= 1_000:
                    volume_text = f"📈 Vol: {volume/1_000:.1f}K"
                else:
                    volume_text = f"📈 Vol: {volume:.0f}"
                self.stats_24h_volume.setText(volume_text)
            
            # High/Low with proper formatting
            if 'highPrice' in stats and 'lowPrice' in stats:
                high = float(stats['highPrice'])
                low = float(stats['lowPrice'])
                if high >= 1000:
                    self.stats_high_low.setText(f"⬆️⬇️ H/L: ${high:,.2f}/${low:,.2f}")
                else:
                    self.stats_high_low.setText(f"⬆️⬇️ H/L: ${high:,.4f}/${low:,.4f}")
            
            # Trade Count
            if 'count' in stats:
                trades = int(stats['count'])
                self.stats_trades.setText(f"🔄 Trades: {trades:,}")
                
        except Exception as e:
            print(f"Error updating market statistics: {e}")
    
    def add_enhanced_price_history(self, price, stats):
        """Add price history with sophisticated trend analysis"""
        current_time = datetime.datetime.now().strftime("%H:%M:%S")
        
        # Advanced trend analysis
        trend_emoji = "➡️"
        trend_text = "Stable"
        trend_color = QColor(255, 255, 255)
        
        if self.price_history_table.rowCount() > 0:
            try:
                last_price_item = self.price_history_table.item(0, 1)
                if last_price_item:
                    last_price_text = last_price_item.text().replace('$', '').replace(',', '')
                    last_price = float(last_price_text)
                    
                    price_change = (price - last_price) / last_price * 100
                    
                    if price_change > 0.5:
                        trend_emoji = "📈"
                        trend_text = "Strong Up"
                        trend_color = QColor(0, 255, 136)
                    elif price_change > 0.1:
                        trend_emoji = "⬆️"
                        trend_text = "Up"
                        trend_color = QColor(136, 255, 136)
                    elif price_change < -0.5:
                        trend_emoji = "📉"
                        trend_text = "Strong Down"
                        trend_color = QColor(255, 68, 68)
                    elif price_change < -0.1:
                        trend_emoji = "⬇️"
                        trend_text = "Down"
                        trend_color = QColor(255, 136, 136)
            except (ValueError, AttributeError):
                pass
        
        # Insert comprehensive row data
        self.price_history_table.insertRow(0)
        
        self.price_history_table.setItem(0, 0, QTableWidgetItem(current_time))
        
        # Price formatting
        if price >= 1000:
            price_item = QTableWidgetItem(f"${price:,.2f}")
        else:
            price_item = QTableWidgetItem(f"${price:,.4f}")
        self.price_history_table.setItem(0, 1, price_item)
        
        # 24h Change
        if 'priceChangePercent' in stats:
            change_pct = float(stats['priceChangePercent'])
            change_item = QTableWidgetItem(f"{change_pct:+.2f}%")
            if change_pct > 0:
                change_item.setForeground(QColor(0, 255, 136))
            elif change_pct < 0:
                change_item.setForeground(QColor(255, 68, 68))
            self.price_history_table.setItem(0, 2, change_item)
        else:
            self.price_history_table.setItem(0, 2, QTableWidgetItem("--"))
        
        # Volume
        if 'volume' in stats:
            volume = float(stats['volume'])
            if volume >= 1_000_000:
                volume_text = f"{volume/1_000_000:.1f}M"
            elif volume >= 1_000:
                volume_text = f"{volume/1_000:.1f}K"
            else:
                volume_text = f"{volume:.0f}"
            self.price_history_table.setItem(0, 3, QTableWidgetItem(volume_text))
        else:
            self.price_history_table.setItem(0, 3, QTableWidgetItem("--"))
        
        # Trend indicator
        trend_item = QTableWidgetItem(f"{trend_emoji} {trend_text}")
        trend_item.setForeground(trend_color)
        self.price_history_table.setItem(0, 4, trend_item)
        
        # Maintain table size
        if self.price_history_table.rowCount() > 25:
            self.price_history_table.removeRow(25)
    
    def add_ml_signal(self, signal_data):
        """Add ML signal with comprehensive tracking and analytics"""
        try:
            current_time = signal_data['timestamp'].strftime("%H:%M:%S")
            
            # Add to main signals table
            self.signals_table.insertRow(0)
            
            self.signals_table.setItem(0, 0, QTableWidgetItem(current_time))
            self.signals_table.setItem(0, 1, QTableWidgetItem(signal_data['symbol']))
            
            # Enhanced signal display
            signal_text = signal_data['signal']
            confidence = signal_data['confidence']
            
            if signal_data.get('is_ml_trained', False):
                display_signal = f"{signal_text} 🤖"
            else:
                display_signal = f"{signal_text} 📋"
            
            signal_item = QTableWidgetItem(display_signal)
            
            # Sophisticated color coding
            if signal_text == "BUY":
                if confidence >= 80:
                    signal_item.setForeground(QColor(0, 255, 136))
                else:
                    signal_item.setForeground(QColor(136, 255, 136))
            elif signal_text == "SELL":
                if confidence >= 80:
                    signal_item.setForeground(QColor(255, 68, 68))
                else:
                    signal_item.setForeground(QColor(255, 136, 136))
            else:  # HOLD
                signal_item.setForeground(QColor(255, 255, 102))
            
            self.signals_table.setItem(0, 2, signal_item)
            self.signals_table.setItem(0, 3, QTableWidgetItem(f"${signal_data['price']:,.4f}"))
            
            # Confidence with color coding
            confidence_item = QTableWidgetItem(f"{confidence}%")
            if confidence >= 85:
                confidence_item.setForeground(QColor(0, 255, 136))
            elif confidence >= 70:
                confidence_item.setForeground(QColor(255, 255, 102))
            else:
                confidence_item.setForeground(QColor(255, 165, 0))
            
            self.signals_table.setItem(0, 4, confidence_item)
            
            # Source indicator
            source = "🤖 ML" if signal_data.get('is_ml_trained', False) else "📋 Rules"
            self.signals_table.setItem(0, 5, QTableWidgetItem(source))
            
            # Add to ML signals table
            self.ml_signals_table.insertRow(0)
            self.ml_signals_table.setItem(0, 0, QTableWidgetItem(current_time))
            self.ml_signals_table.setItem(0, 1, QTableWidgetItem(signal_data['symbol']))
            
            ml_signal_item = QTableWidgetItem(display_signal)
            ml_signal_item.setForeground(signal_item.foreground())
            self.ml_signals_table.setItem(0, 2, ml_signal_item)
            
            ml_confidence_item = QTableWidgetItem(f"{confidence}%")
            ml_confidence_item.setForeground(confidence_item.foreground())
            self.ml_signals_table.setItem(0, 3, ml_confidence_item)
            
            self.ml_signals_table.setItem(0, 4, QTableWidgetItem(f"${signal_data['price']:,.4f}"))
            self.ml_signals_table.setItem(0, 5, QTableWidgetItem(
                signal_data.get('model_type', 'Unknown').replace('_', ' ').title()
            ))
            self.ml_signals_table.setItem(0, 6, QTableWidgetItem(
                "✅" if signal_data.get('is_ml_trained', False) else "❌"
            ))
            
            # Update analytics
            self.update_signal_analytics(signal_data)
            
            # Maintain table sizes
            for table in [self.signals_table, self.ml_signals_table]:
                if table.rowCount() > 20:
                    table.removeRow(20)
                    
        except Exception as e:
            print(f"Error adding ML signal: {e}")
    
    def update_signal_analytics(self, signal_data):
        """Update comprehensive signal analytics with time-based performance tracking"""
        try:
            # Add to performance tracking
            self.signal_performance.append(signal_data)
            
            # Keep only last 100 signals
            if len(self.signal_performance) > 100:
                self.signal_performance.pop(0)
            
            # Calculate comprehensive statistics
            total_signals = len(self.signal_performance)
            buy_signals = sum(1 for s in self.signal_performance if s['signal'] == 'BUY')
            sell_signals = sum(1 for s in self.signal_performance if s['signal'] == 'SELL')
            hold_signals = sum(1 for s in self.signal_performance if s['signal'] == 'HOLD')
            
            # Update summary labels with color coding
            self.total_signals_label.setText(f"Total Signals: {total_signals}")
            self.buy_signals_label.setText(f"Buy Signals: {buy_signals}")
            self.sell_signals_label.setText(f"Sell Signals: {sell_signals}")
            self.hold_signals_label.setText(f"Hold Signals: {hold_signals}")
            
            # Dynamic color coding based on signal distribution
            if buy_signals > sell_signals:
                self.buy_signals_label.setStyleSheet("color: #00ff88; font-weight: bold;")
                self.sell_signals_label.setStyleSheet("color: #ffffff; font-weight: normal;")
            elif sell_signals > buy_signals:
                self.sell_signals_label.setStyleSheet("color: #ff4444; font-weight: bold;")
                self.buy_signals_label.setStyleSheet("color: #ffffff; font-weight: normal;")
            else:
                self.buy_signals_label.setStyleSheet("color: #ffffff; font-weight: normal;")
                self.sell_signals_label.setStyleSheet("color: #ffffff; font-weight: normal;")
            
            self.hold_signals_label.setStyleSheet("color: #ffff66; font-weight: bold;")
            
            # Update performance table with time-based analysis
            self.update_performance_table()
            
        except Exception as e:
            print(f"Error updating signal analytics: {e}")
    
    
    # ===== ENHANCED EVENT HANDLERS =====
    
    def on_symbol_changed(self, symbol):
        """Handle symbol change with intelligent validation and restart logic"""
        old_symbol = self.current_symbol
        self.current_symbol = symbol
        
        self.update_connection_status(f"🔄 Symbol changed: {old_symbol} → {symbol}")
        
        if self.enhanced_data_worker and self.enhanced_data_worker.running:
            reply = QMessageBox.question(self, "Symbol Change", 
                f"Changing symbol will restart data collection and ML training.\n\n"
                f"Current progress will be lost. Continue with {symbol}?",
                QMessageBox.Yes | QMessageBox.No)
            
            if reply == QMessageBox.Yes:
                self.stop_ml_trading()
                QTimer.singleShot(2000, self.start_ml_trading)
            else:
                # Revert symbol change
                self.symbol_combo.blockSignals(True)
                self.symbol_combo.setCurrentText(old_symbol)
                self.symbol_combo.blockSignals(False)
                self.current_symbol = old_symbol
    
    def on_model_changed(self, model_text):
        """Handle ML model selection with comprehensive validation"""
        model_map = {
            "Random Forest": "random_forest",
            "XGBoost": "xgboost",
            "Advanced Ensemble": "advanced_ensemble",
            "Fallback Rules": "fallback",
        }
        
        new_model = model_map.get(model_text, "random_forest")
        
        if new_model == self.current_model:
            return
        
        old_model = self.current_model
        self.current_model = new_model
        
        if self.enhanced_data_worker:
            if new_model == "fallback":
                self.enhanced_data_worker.ml_generator.is_trained = False
                self.update_ml_status("🔧 Using Fallback Rules (No training required)")
                self.ml_accuracy_label.setText("Model Accuracy: N/A (Rule-based)")
                self.ml_model_info.setText("Current Model: Fallback Rules")
                self.update_feature_importance_display([])
            else:
                if (not self.enhanced_data_worker.ml_generator.is_trained or 
                    new_model not in self.enhanced_data_worker.ml_generator.models):
                    
                    if self.auto_retrain_checkbox.isChecked():
                        self.update_ml_status(f"🔄 Switching to {model_text}...")
                        self.enhanced_data_worker.set_model_type(new_model)
                    else:
                        reply = QMessageBox.question(self, "Model Change",
                            f"Switching to {model_text} requires training.\n\n"
                            f"Start training now?",
                            QMessageBox.Yes | QMessageBox.No)
                        
                        if reply == QMessageBox.Yes:
                            self.enhanced_data_worker.set_model_type(new_model)
                        else:
                            self.model_combo.blockSignals(True)
                            self.model_combo.setCurrentText(old_model.replace('_', ' ').title())
                            self.model_combo.blockSignals(False)
                            self.current_model = old_model
                            return
                else:
                    self.enhanced_data_worker.set_model_type(new_model)
                    accuracy = self.enhanced_data_worker.ml_generator.training_accuracy
                    self.update_ml_status(f"✅ Switched to {model_text} (Accuracy: {accuracy:.1%})")
        
        self.ml_model_info.setText(f"Current Model: {model_text}")
    
    def start_ml_trading(self):
        """Start comprehensive ML trading system with enhanced validation"""
        if not self.binance_api.api_key and not self.binance_api.api_secret:
            reply = QMessageBox.question(self, "Demo Mode", 
                "No API credentials configured.\n\n"
                "Continue in demo mode with simulated data?\n"
                "(Configure real API keys in the API Configuration tab)",
                QMessageBox.Yes | QMessageBox.No)
            
            if reply != QMessageBox.Yes:
                return
        
        self.current_symbol = self.symbol_combo.currentText()
        if not self.current_symbol:
            QMessageBox.warning(self, "Invalid Symbol", "Please select a trading symbol.")
            return
        
        try:
            self.enhanced_data_worker = EnhancedDataWorker(self.binance_api, self.current_symbol)
            
            # Connect all signals
            self.enhanced_data_worker.data_updated.connect(self.update_live_data)
            self.enhanced_data_worker.ml_signal_generated.connect(self.add_ml_signal)
            self.enhanced_data_worker.ml_status_updated.connect(self.update_ml_status)
            self.enhanced_data_worker.training_progress.connect(self.update_training_progress)
            
            self.enhanced_data_worker.set_model_type(self.current_model)
            
            if (self.auto_retrain_checkbox.isChecked() and 
                self.current_model != "fallback"):
                self.training_progress.setVisible(True)
                self.enhanced_data_worker.initialize_ml_system()
            
            self.enhanced_data_worker.start_updates()
            
            # Update UI state
            self.start_button.setEnabled(False)
            self.stop_button.setEnabled(True)
            self.symbol_combo.setEnabled(False)
            self.model_combo.setEnabled(False)
            self.auto_retrain_checkbox.setEnabled(False)
            self.is_trading = True
            
            self.update_connection_status(f"🚀 ML Trading active: {self.current_symbol}")
            
            if self.current_model == "fallback":
                self.update_ml_status("🔧 Using Fallback Rules")
            else:
                self.update_ml_status("🔄 Initializing ML system...")
            
        except Exception as e:
            QMessageBox.critical(self, "Startup Error", 
                f"Failed to start ML trading:\n{str(e)}")
            self.update_connection_status(f"❌ Startup failed: {str(e)}")
    
    def stop_ml_trading(self):
        """Stop ML trading with comprehensive cleanup"""
        try:
            if self.enhanced_data_worker:
                self.enhanced_data_worker.stop_updates()
                self.enhanced_data_worker = None
            
            # Reset UI state
            self.start_button.setEnabled(True)
            self.stop_button.setEnabled(False)
            self.symbol_combo.setEnabled(True)
            self.model_combo.setEnabled(True)
            self.auto_retrain_checkbox.setEnabled(True)
            self.training_progress.setVisible(False)
            self.training_progress.setValue(0)
            self.is_trading = False
            
            self.update_connection_status("⏹️ ML Trading stopped")
            self.update_ml_status("🔄 Idle")
            
        except Exception as e:
            QMessageBox.warning(self, "Stop Error", 
                f"Error during shutdown:\n{str(e)}")
    
    # ===== ENHANCED DATA PROCESSING =====
    
    def update_live_data(self, data):
        """Process live market data with sophisticated analysis"""
        try:
            if 'price' in data and 'price' in data['price']:
                current_price = float(data['price']['price'])
                
                if current_price >= 1000:
                    price_text = f"💰 {data['symbol']}: ${current_price:,.2f}"
                else:
                    price_text = f"💰 {data['symbol']}: ${current_price:,.4f}"

                self.price_display.setText(price_text)
                if hasattr(self, 'price_chart'):
                    self.price_chart.add_price(current_price)
                self.add_enhanced_price_history(current_price, data.get('stats', {}))
            
            if 'stats' in data and data['stats']:
                self.update_market_statistics(data['stats'])
            
            if 'update_count' in data:
                self.update_counter_label.setText(f"Updates: {data['update_count']}")
                
        except Exception as e:
            print(f"Error updating live data: {e}")
            self.update_connection_status(f"⚠️ Data processing error: {str(e)}")
    
    def update_market_statistics(self, stats):
        """Update market statistics with intelligent color coding"""
        try:
            if 'priceChangePercent' in stats:
                change_pct = float(stats['priceChangePercent'])
                change_text = f"📊 24h: {change_pct:+.2f}%"
                
                self.stats_24h_change.setText(change_text)
                if change_pct > 2.0:
                    self.stats_24h_change.setStyleSheet("color: #00ff88; font-weight: bold;")
                elif change_pct > 0:
                    self.stats_24h_change.setStyleSheet("color: #88ff88; font-weight: bold;")
                elif change_pct < -2.0:
                    self.stats_24h_change.setStyleSheet("color: #ff4444; font-weight: bold;")
                elif change_pct < 0:
                    self.stats_24h_change.setStyleSheet("color: #ff8888; font-weight: bold;")
                else:
                    self.stats_24h_change.setStyleSheet("color: #ffffff; font-weight: bold;")
            
            if 'volume' in stats:
                volume = float(stats['volume'])
                if volume >= 1_000_000_000:
                    volume_text = f"📈 Vol: {volume/1_000_000_000:.1f}B"
                elif volume >= 1_000_000:
                    volume_text = f"📈 Vol: {volume/1_000_000:.1f}M"
                elif volume >= 1_000:
                    volume_text = f"📈 Vol: {volume/1_000:.1f}K"
                else:
                    volume_text = f"📈 Vol: {volume:.0f}"
                self.stats_24h_volume.setText(volume_text)
            
            if 'highPrice' in stats and 'lowPrice' in stats:
                high = float(stats['highPrice'])
                low = float(stats['lowPrice'])
                if high >= 1000:
                    self.stats_high_low.setText(f"⬆️⬇️ H/L: ${high:,.2f}/${low:,.2f}")
                else:
                    self.stats_high_low.setText(f"⬆️⬇️ H/L: ${high:,.4f}/${low:,.4f}")
            
            if 'count' in stats:
                trades = int(stats['count'])
                self.stats_trades.setText(f"🔄 Trades: {trades:,}")
                
        except Exception as e:
            print(f"Error updating market statistics: {e}")
    
    def add_enhanced_price_history(self, price, stats):
        """Add price history with sophisticated trend analysis"""
        current_time = datetime.datetime.now().strftime("%H:%M:%S")
        
        trend_emoji = "➡️"
        trend_text = "Stable"
        trend_color = QColor(255, 255, 255)
        
        if self.price_history_table.rowCount() > 0:
            try:
                last_price_item = self.price_history_table.item(0, 1)
                if last_price_item:
                    last_price_text = last_price_item.text().replace('$', '').replace(',', '')
                    last_price = float(last_price_text)
                    
                    price_change = (price - last_price) / last_price * 100
                    
                    if price_change > 0.5:
                        trend_emoji = "📈"
                        trend_text = "Strong Up"
                        trend_color = QColor(0, 255, 136)
                    elif price_change > 0.1:
                        trend_emoji = "⬆️"
                        trend_text = "Up"
                        trend_color = QColor(136, 255, 136)
                    elif price_change < -0.5:
                        trend_emoji = "📉"
                        trend_text = "Strong Down"
                        trend_color = QColor(255, 68, 68)
                    elif price_change < -0.1:
                        trend_emoji = "⬇️"
                        trend_text = "Down"
                        trend_color = QColor(255, 136, 136)
            except (ValueError, AttributeError):
                pass
        
        self.price_history_table.insertRow(0)
        
        self.price_history_table.setItem(0, 0, QTableWidgetItem(current_time))
        
        if price >= 1000:
            price_item = QTableWidgetItem(f"${price:,.2f}")
        else:
            price_item = QTableWidgetItem(f"${price:,.4f}")
        self.price_history_table.setItem(0, 1, price_item)
        
        if 'priceChangePercent' in stats:
            change_pct = float(stats['priceChangePercent'])
            change_item = QTableWidgetItem(f"{change_pct:+.2f}%")
            if change_pct > 0:
                change_item.setForeground(QColor(0, 255, 136))
            elif change_pct < 0:
                change_item.setForeground(QColor(255, 68, 68))
            self.price_history_table.setItem(0, 2, change_item)
        else:
            self.price_history_table.setItem(0, 2, QTableWidgetItem("--"))
        
        if 'volume' in stats:
            volume = float(stats['volume'])
            if volume >= 1_000_000:
                volume_text = f"{volume/1_000_000:.1f}M"
            elif volume >= 1_000:
                volume_text = f"{volume/1_000:.1f}K"
            else:
                volume_text = f"{volume:.0f}"
            self.price_history_table.setItem(0, 3, QTableWidgetItem(volume_text))
        else:
            self.price_history_table.setItem(0, 3, QTableWidgetItem("--"))
        
        trend_item = QTableWidgetItem(f"{trend_emoji} {trend_text}")
        trend_item.setForeground(trend_color)
        self.price_history_table.setItem(0, 4, trend_item)
        
        if self.price_history_table.rowCount() > 25:
            self.price_history_table.removeRow(25)
    
    def add_ml_signal(self, signal_data):
        """Add ML signal with comprehensive tracking and analytics"""
        try:
            current_time = signal_data['timestamp'].strftime("%H:%M:%S")
            
            self.signals_table.insertRow(0)
            
            self.signals_table.setItem(0, 0, QTableWidgetItem(current_time))
            self.signals_table.setItem(0, 1, QTableWidgetItem(signal_data['symbol']))
            
            signal_text = signal_data['signal']
            confidence = signal_data['confidence']
            
            if signal_data.get('is_ml_trained', False):
                display_signal = f"{signal_text} 🤖"
            else:
                display_signal = f"{signal_text} 📋"
            
            signal_item = QTableWidgetItem(display_signal)
            
            if signal_text == "BUY":
                if confidence >= 80:
                    signal_item.setForeground(QColor(0, 255, 136))
                else:
                    signal_item.setForeground(QColor(136, 255, 136))
            elif signal_text == "SELL":
                if confidence >= 80:
                    signal_item.setForeground(QColor(255, 68, 68))
                else:
                    signal_item.setForeground(QColor(255, 136, 136))
            else:
                signal_item.setForeground(QColor(255, 255, 102))
            
            self.signals_table.setItem(0, 2, signal_item)
            self.signals_table.setItem(0, 3, QTableWidgetItem(f"${signal_data['price']:,.4f}"))
            
            confidence_item = QTableWidgetItem(f"{confidence}%")
            if confidence >= 85:
                confidence_item.setForeground(QColor(0, 255, 136))
            elif confidence >= 70:
                confidence_item.setForeground(QColor(255, 255, 102))
            else:
                confidence_item.setForeground(QColor(255, 165, 0))
            
            self.signals_table.setItem(0, 4, confidence_item)
            
            source = "🤖 ML" if signal_data.get('is_ml_trained', False) else "📋 Rules"
            self.signals_table.setItem(0, 5, QTableWidgetItem(source))
            
            # Add to ML signals table
            self.ml_signals_table.insertRow(0)
            self.ml_signals_table.setItem(0, 0, QTableWidgetItem(current_time))
            self.ml_signals_table.setItem(0, 1, QTableWidgetItem(signal_data['symbol']))
            
            ml_signal_item = QTableWidgetItem(display_signal)
            ml_signal_item.setForeground(signal_item.foreground())
            self.ml_signals_table.setItem(0, 2, ml_signal_item)
            
            ml_confidence_item = QTableWidgetItem(f"{confidence}%")
            ml_confidence_item.setForeground(confidence_item.foreground())
            self.ml_signals_table.setItem(0, 3, ml_confidence_item)
            
            self.ml_signals_table.setItem(0, 4, QTableWidgetItem(f"${signal_data['price']:,.4f}"))
            self.ml_signals_table.setItem(0, 5, QTableWidgetItem(
                signal_data.get('model_type', 'Unknown').replace('_', ' ').title()
            ))
            self.ml_signals_table.setItem(0, 6, QTableWidgetItem(
                "✅" if signal_data.get('is_ml_trained', False) else "❌"
            ))
            
            self.update_signal_analytics(signal_data)
            
            for table in [self.signals_table, self.ml_signals_table]:
                if table.rowCount() > 20:
                    table.removeRow(20)
                    
        except Exception as e:
            print(f"Error adding ML signal: {e}")
    
    def update_signal_analytics(self, signal_data):
        """Update comprehensive signal analytics"""
        try:
            self.signal_performance.append(signal_data)
            
            if len(self.signal_performance) > 100:
                self.signal_performance.pop(0)
            
            total_signals = len(self.signal_performance)
            buy_signals = sum(1 for s in self.signal_performance if s['signal'] == 'BUY')
            sell_signals = sum(1 for s in self.signal_performance if s['signal'] == 'SELL')
            hold_signals = sum(1 for s in self.signal_performance if s['signal'] == 'HOLD')
            
            self.total_signals_label.setText(f"Total Signals: {total_signals}")
            self.buy_signals_label.setText(f"Buy Signals: {buy_signals}")
            self.sell_signals_label.setText(f"Sell Signals: {sell_signals}")
            self.hold_signals_label.setText(f"Hold Signals: {hold_signals}")
            
            if buy_signals > sell_signals:
                self.buy_signals_label.setStyleSheet("color: #00ff88; font-weight: bold;")
                self.sell_signals_label.setStyleSheet("color: #ffffff; font-weight: normal;")
            elif sell_signals > buy_signals:
                self.sell_signals_label.setStyleSheet("color: #ff4444; font-weight: bold;")
                self.buy_signals_label.setStyleSheet("color: #ffffff; font-weight: normal;")
            else:
                self.buy_signals_label.setStyleSheet("color: #ffffff; font-weight: normal;")
                self.sell_signals_label.setStyleSheet("color: #ffffff; font-weight: normal;")
            
            self.hold_signals_label.setStyleSheet("color: #ffff66; font-weight: bold;")
            
            self.update_performance_table()
            
        except Exception as e:
            print(f"Error updating signal analytics: {e}")
    
    def update_performance_table(self):
        """Update performance table with time-based analysis"""
        try:
            if not self.signal_performance:
                return
            
            self.performance_table.setRowCount(0)
            
            now = datetime.datetime.now()
            time_periods = [
                ("Last 5 minutes", 5),
                ("Last 15 minutes", 15),
                ("Last 30 minutes", 30),
                ("Last 1 hour", 60),
                ("Last 2 hours", 120)
            ]
            for period_name, minutes in time_periods:
                cutoff_time = now - datetime.timedelta(minutes=minutes)
                period_signals = [
                    s for s in self.signal_performance
                    if s['timestamp'] >= cutoff_time
                ]
                
                if period_signals:
                    signal_count = len(period_signals)
                    avg_confidence = sum(s['confidence'] for s in period_signals) / signal_count
                    
                    # Find best signal (highest confidence)
                    best_signal = max(period_signals, key=lambda x: x['confidence'])
                    best_signal_text = f"{best_signal['signal']} ({best_signal['confidence']}%)"
                    
                    # Determine dominant model
                    models = [s.get('model_type', 'Unknown') for s in period_signals]
                    model_counts = {}
                    for model in models:
                        model_counts[model] = model_counts.get(model, 0) + 1
                    dominant_model = max(model_counts.items(), key=lambda x: x[1])[0]
                    
                    # Add row to table with color coding
                    row_position = self.performance_table.rowCount()
                    self.performance_table.insertRow(row_position)
                    
                    self.performance_table.setItem(row_position, 0, QTableWidgetItem(period_name))
                    self.performance_table.setItem(row_position, 1, QTableWidgetItem(str(signal_count)))
                    
                    # Color code confidence levels
                    conf_item = QTableWidgetItem(f"{avg_confidence:.1f}%")
                    if avg_confidence >= 80:
                        conf_item.setForeground(QColor(0, 255, 136))
                    elif avg_confidence >= 70:
                        conf_item.setForeground(QColor(255, 255, 102))
                    else:
                        conf_item.setForeground(QColor(255, 165, 0))
                    self.performance_table.setItem(row_position, 2, conf_item)
                    
                    self.performance_table.setItem(row_position, 3, QTableWidgetItem(best_signal_text))
                    self.performance_table.setItem(row_position, 4, 
                        QTableWidgetItem(dominant_model.replace('_', ' ').title()))
                
        except Exception as e:
            print(f"Error updating performance table: {e}")
    
    # ===== COMPREHENSIVE ML SYSTEM MANAGEMENT =====
    
    def update_ml_status(self, status):
        """Update ML system status with comprehensive visual feedback"""
        self.ml_status.setText(f"ML: {status}")
        self.ml_detailed_status.setText(f"Status: {status}")
        
        # Intelligent color coding based on status content
        if any(indicator in status for indicator in ["✅", "trained", "success", "loaded"]):
            color_style = "color: #00ff88; font-weight: bold;"
        elif any(indicator in status for indicator in ["❌", "error", "failed"]):
            color_style = "color: #ff4444; font-weight: bold;"
        elif any(indicator in status for indicator in ["🔄", "training", "loading", "fetching"]):
            color_style = "color: #ffff66; font-weight: bold;"
        else:
            color_style = "color: #ffffff; font-weight: bold;"
        
        self.ml_status.setStyleSheet(color_style)
        self.ml_detailed_status.setStyleSheet(color_style)
    
    def update_training_progress(self, message):
        """Update training progress with intelligent progress tracking"""
        self.training_progress.setVisible(True)
        
        # Sophisticated progress calculation based on training stages
        progress_mapping = {
            "fetching": 20,
            "loaded": 40,
            "training": 70,
            "completed": 100,
            "success": 100
        }
        
        progress_value = 0
        for keyword, value in progress_mapping.items():
            if keyword in message.lower():
                progress_value = value
                break
        
        self.training_progress.setValue(progress_value)
        
        # Auto-hide progress bar after completion
        if progress_value == 100:
            QTimer.singleShot(3000, lambda: self.training_progress.setVisible(False))
        
        # Update accuracy and feature importance if training completed
        if (self.enhanced_data_worker and 
            self.enhanced_data_worker.ml_generator.is_trained and 
            progress_value == 100):
            
            accuracy = self.enhanced_data_worker.ml_generator.training_accuracy
            self.ml_accuracy_label.setText(f"Model Accuracy: {accuracy:.1%}")
            
            # Update feature importance display
            feature_importance = self.enhanced_data_worker.ml_generator.get_feature_importance()
            self.update_feature_importance_display(feature_importance)
    
    def update_feature_importance_display(self, feature_importance):
        """Update feature importance table with sophisticated visualization"""
        try:
            self.feature_importance_table.setRowCount(0)
            
            # Display top 10 most important features
            top_features = feature_importance[:10] if feature_importance else []
            
            for i, (feature_name, importance) in enumerate(top_features):
                self.feature_importance_table.insertRow(i)
                
                # Format feature name for better readability
                display_name = feature_name.replace('_', ' ').title()
                self.feature_importance_table.setItem(i, 0, QTableWidgetItem(display_name))
                
                # Color-coded importance values
                importance_item = QTableWidgetItem(f"{importance:.4f}")
                if importance > 0.1:
                    importance_item.setForeground(QColor(0, 255, 136))  # High importance
                elif importance > 0.05:
                    importance_item.setForeground(QColor(255, 255, 102))  # Medium importance
                else:
                    importance_item.setForeground(QColor(255, 165, 0))  # Low importance
                
                self.feature_importance_table.setItem(i, 1, importance_item)
                
        except Exception as e:
            print(f"Error updating feature importance: {e}")
    
    def browse_model_file(self):
        """Browse for model file with comprehensive file filtering"""
        file_path, _ = QFileDialog.getOpenFileName(
            self, 
            "Select ML Model File", 
            "", 
            "Model Files (*.pkl *.joblib);;Pickle Files (*.pkl);;All Files (*)"
        )
        
        if file_path:
            self.model_file_input.setText(file_path)
    
    def save_ml_model(self):
        """Save current ML model with comprehensive validation and user feedback"""
        if not self.enhanced_data_worker or not self.enhanced_data_worker.ml_generator.is_trained:
            QMessageBox.warning(self, "Save Model", 
                "❌ No trained model available to save.\n\n"
                "Please train a model first by starting the ML trading system.")
            return
        
        # Generate intelligent default filename
        timestamp = datetime.datetime.now().strftime('%Y%m%d_%H%M%S')
        default_filename = f"{self.current_symbol}_{self.current_model}_{timestamp}.pkl"
        
        file_path, _ = QFileDialog.getSaveFileName(
            self, 
            "Save ML Model", 
            default_filename,
            "Model Files (*.pkl);;All Files (*)"
        )
        
        if file_path:
            try:
                # Ensure proper file extension
                if not file_path.endswith('.pkl'):
                    file_path += '.pkl'
                
                success = self.enhanced_data_worker.ml_generator.save_model(file_path, self.current_model)
                
                if success:
                    accuracy = self.enhanced_data_worker.ml_generator.training_accuracy
                    QMessageBox.information(self, "Save Model", 
                        f"✅ Model saved successfully!\n\n"
                        f"📁 Location: {file_path}\n"
                        f"🎯 Accuracy: {accuracy:.1%}\n"
                        f"🤖 Model Type: {self.current_model.replace('_', ' ').title()}")
                    self.model_file_input.setText(file_path)
                else:
                    QMessageBox.warning(self, "Save Model", 
                        "❌ Failed to save model.\n\n"
                        "Please check file permissions and try again.")
                    
            except Exception as e:
                QMessageBox.critical(self, "Save Model", 
                    f"❌ Error saving model:\n\n{str(e)}")
    
    def load_ml_model(self):
        """Load pre-trained ML model with comprehensive validation"""
        model_path = self.model_file_input.text().strip()
        
        if not model_path:
            QMessageBox.warning(self, "Load Model", 
                "📁 Please select a model file first.\n\n"
                "Use the Browse button to select a .pkl model file.")
            return
        
        if not self.enhanced_data_worker:
            QMessageBox.warning(self, "Load Model", 
                "🚀 Please start the trading system first.\n\n"
                "The ML system must be initialized before loading a model.")
            return
        
        try:
            success = self.enhanced_data_worker.ml_generator.load_model(model_path)
            
            if success:
                accuracy = self.enhanced_data_worker.ml_generator.training_accuracy
                QMessageBox.information(self, "Load Model", 
                    f"✅ Model loaded successfully!\n\n"
                    f"📁 Source: {model_path}\n"
                    f"🎯 Accuracy: {accuracy:.1%}")
                
                self.update_ml_status(f"✅ Model loaded (Accuracy: {accuracy:.1%})")
                self.ml_accuracy_label.setText(f"Model Accuracy: {accuracy:.1%}")
                
                # Update feature importance display
                feature_importance = self.enhanced_data_worker.ml_generator.get_feature_importance()
                self.update_feature_importance_display(feature_importance)
                
                # Update model info
                self.ml_model_info.setText(f"Current Model: Loaded from file")
                
            else:
                QMessageBox.warning(self, "Load Model", 
                    "❌ Failed to load model.\n\n"
                    "Please verify the file format and try again.")
                    
        except Exception as e:
            QMessageBox.critical(self, "Load Model", 
                f"❌ Error loading model:\n\n{str(e)}")
    
    def retrain_ml_model(self):
        """Manually trigger comprehensive ML model retraining"""
        if not self.enhanced_data_worker:
            QMessageBox.warning(self, "Retrain Model", 
                "🚀 Please start the trading system first.\n\n"
                "The data collection system must be active for retraining.")
            return
        
        if self.current_model == "fallback":
            QMessageBox.information(self, "Retrain Model", 
                "📋 Fallback rules don't require training.\n\n"
                "Switch to Random Forest or XGBoost for ML training.")
            return
        
        reply = QMessageBox.question(self, "Retrain Model", 
            f"🔄 Retrain {self.current_model.replace('_', ' ').title()} Model\n\n"
            f"This will:\n"
            f"• Fetch fresh historical data\n"
            f"• Retrain the model from scratch\n"
            f"• Take several minutes to complete\n\n"
            f"Continue with retraining?",
            QMessageBox.Yes | QMessageBox.No)
        
        if reply == QMessageBox.Yes:
            self.training_progress.setVisible(True)
            self.training_progress.setValue(0)
            self.update_ml_status("🔄 Retraining model...")
            
            # Trigger retraining in background thread
            self.enhanced_data_worker.initialize_ml_system()
    
    def export_signal_history(self):
        """Export comprehensive signal history to CSV with metadata"""
        if not self.signal_performance:
            QMessageBox.warning(self, "Export Signals", 
                "📊 No signal data available to export.\n\n"
                "Please run the trading system to generate signals first.")
            return
        
        # Generate intelligent filename
        timestamp = datetime.datetime.now().strftime('%Y%m%d_%H%M%S')
        default_filename = f"signal_history_{self.current_symbol}_{timestamp}.csv"
        
        file_path, _ = QFileDialog.getSaveFileName(
            self, 
            "Export Signal History", 
            default_filename,
            "CSV Files (*.csv);;All Files (*)"
        )
        
        if file_path:
            try:
                import csv
                
                # Ensure proper file extension
                if not file_path.endswith('.csv'):
                    file_path += '.csv'
                
                with open(file_path, 'w', newline='', encoding='utf-8') as csvfile:
                    fieldnames = [
                        'timestamp', 'symbol', 'signal', 'confidence', 'price', 
                        'model_type', 'is_ml_trained', 'features_summary'
                    ]
                    writer = csv.DictWriter(csvfile, fieldnames=fieldnames)
                    
                    # Write header with metadata
                    writer.writeheader()
                    
                    for signal in self.signal_performance:
                        # Create features summary for easier analysis
                        features = signal.get('features', {})
                        features_summary = f"RSI:{features.get('rsi', 0):.1f} MACD:{features.get('macd_histogram', 0):.4f}"
                        
                        row = {
                            'timestamp': signal['timestamp'].isoformat(),
                            'symbol': signal['symbol'],
                            'signal': signal['signal'],
                            'confidence': signal['confidence'],
                            'price': signal['price'],
                            'model_type': signal.get('model_type', 'Unknown'),
                            'is_ml_trained': signal.get('is_ml_trained', False),
                            'features_summary': features_summary
                        }
                        writer.writerow(row)
                
                signal_count = len(self.signal_performance)
                QMessageBox.information(self, "Export Signals", 
                    f"✅ Signal history exported successfully!\n\n"
                    f"📁 Location: {file_path}\n"
                    f"📊 Records: {signal_count} signals\n"
                    f"🕒 Time Range: Recent trading session")
                    
            except Exception as e:
                QMessageBox.critical(self, "Export Signals", 
                    f"❌ Error exporting signals:\n\n{str(e)}")
    
    # ===== ENHANCED API CONFIGURATION MANAGEMENT =====
    
    def save_api_config(self):
        """Save API configuration with enhanced security and validation"""
        api_key = self.api_key_input.text().strip()
        api_secret = self.api_secret_input.text().strip()
        
        if not api_key or not api_secret:
            QMessageBox.warning(self, "API Configuration", 
                "🔐 Please enter both API key and secret.\n\n"
                "Both credentials are required for API access.")
            return
        
        # Enhanced validation
        if len(api_key) < 32 or len(api_secret) < 32:
            reply = QMessageBox.question(self, "API Configuration", 
                "⚠️ API credentials appear to be too short.\n\n"
                "Binance API keys are typically 64 characters long.\n"
                "Continue anyway?",
                QMessageBox.Yes | QMessageBox.No)
            if reply != QMessageBox.Yes:
                return
        
        # Save configuration
        self.binance_api.api_key = api_key
        self.binance_api.api_secret = api_secret
        self.binance_api.use_testnet = self.testnet_checkbox.isChecked()
        
        self.update_connection_status("✅ API credentials saved - Ready for testing")
        
        # Update config display with security masking
        masked_key = api_key[:8] + "..." + api_key[-8:] if len(api_key) > 16 else "***"
        env_text = "🧪 Testnet" if self.binance_api.use_testnet else "🔴 Live Trading"
        
        self.config_info.setPlainText(
            f"🔧 Configuration Details:\n"
            f"• Key Type: {self.binance_api.config['key_type']}\n"
            f"• Description: {self.binance_api.config['description']}\n"
            f"• API Key: {masked_key}\n"
            f"• Environment: {env_text}\n"
            f"• Status: ✅ Configured\n\n"
            f"{'⚠️ Using testnet for safety!' if self.binance_api.use_testnet else '🚨 LIVE TRADING MODE - BE EXTREMELY CAREFUL!'}"
        )
        
        QMessageBox.information(self, "API Configuration", 
            f"✅ API credentials saved successfully!\n\n"
            f"🌐 Environment: {env_text}\n"
            f"🔗 Ready for connection testing")
    
    def test_api_connection(self):
        """Test API connection with comprehensive validation and feedback"""
        if not self.binance_api.api_key or not self.binance_api.api_secret:
            QMessageBox.warning(self, "Test Connection", 
                "🔐 Please configure API credentials first.\n\n"
                "Go to the API Configuration tab to set up your credentials.")
            return
        
        self.update_connection_status("🔄 Testing API connection...")
        
        try:
            # Test 1: Server connectivity
            server_time = self.binance_api.get_server_time()
            if not server_time:
                self.update_connection_status("❌ Cannot reach Binance servers")
                QMessageBox.critical(self, "Connection Test", 
                    "❌ Server Connection Failed\n\n"
                    "Cannot reach Binance servers.\n"
                    "Please check your internet connection.")
                return
            
            # Test 2: API credentials validation
            account_info = self.binance_api.get_account_info()

            if "error" in account_info:
                error_msg = account_info.get('error', 'Unknown error')
                self.update_connection_status(f"❌ API Error: {error_msg}")

                if "Authentication failed" in error_msg or "Invalid API key" in error_msg:
                    hint = ("Your API key or permissions appear invalid.\n\n"
                            "Check that the key/secret are correct and that the IP is whitelisted ")
                else:
                    hint = "Please verify your credentials and network settings."

                QMessageBox.critical(
                    self,
                    "Connection Test",
                    f"❌ API Authentication Failed\n\nError: {error_msg}\n\n{hint}"
                )
            else:
                self.update_connection_status("✅ API connection verified")
                
                # Extract account details for user feedback
                account_type = account_info.get('accountType', 'Unknown')
                can_trade = account_info.get('canTrade', False)
                env_text = "Testnet" if self.binance_api.use_testnet else "Live Trading"
                
                QMessageBox.information(self, "Connection Test", 
                    f"✅ Connection Test Successful!\n\n"
                    f"🏦 Account Type: {account_type}\n"
                    f"📈 Trading Enabled: {'Yes' if can_trade else 'No'}\n"
                    f"🌐 Environment: {env_text}\n\n"
                    f"Your API is properly configured and ready for use!")
                
                # Auto-refresh account info on successful connection
                self.refresh_account_info()
                
        except Exception as e:
            error_msg = f"Connection test failed: {str(e)}"
            self.update_connection_status(f"❌ {error_msg}")
            QMessageBox.critical(self, "Connection Test", 
                f"❌ Connection Test Failed\n\n{error_msg}")
    
    def clear_api_config(self):
        """Clear API configuration with security confirmation"""
        reply = QMessageBox.question(self, "Clear Configuration", 
            "🗑️ Clear API Configuration\n\n"
            "This will permanently remove all API credentials from the application.\n\n"
            "Are you sure you want to continue?",
            QMessageBox.Yes | QMessageBox.No)
        
        if reply == QMessageBox.Yes:
            # Clear all credential data
            self.api_key_input.clear()
            self.api_secret_input.clear()
            self.binance_api.api_key = ""
            self.binance_api.api_secret = ""
            self.testnet_checkbox.setChecked(True)
            
            # Reset configuration display
            self.config_info.setPlainText(
                f"🔧 Configuration Details:\n"
                f"• Key Type: {self.binance_api.config['key_type']}\n"
                f"• Description: {self.binance_api.config['description']}\n"
                f"• Environment: 🧪 Testnet\n"
                f"• Status: ❌ Not configured\n\n"
                f"⚠️ Please enter your API credentials to enable live trading."
            )
            
            # Clear account info
            self.account_info_display.setPlainText(
                "🔐 Account Information\n" + "="*50 + "\n\n"
                "API credentials have been cleared.\n"
                "Please reconfigure to view account details.")
            
            self.update_connection_status("🔄 Configuration cleared - Enter API credentials")
    
    def refresh_account_info(self):
        """Refresh account information with comprehensive display formatting"""
        if not self.binance_api.api_key or not self.binance_api.api_secret:
            self.account_info_display.setPlainText(
                "🔐 Account Information\n" + "="*50 + "\n\n"
                "Please configure API credentials to view account details.\n\n"
                "Available after configuration:\n"
                "• Real-time balance information\n"
                "• Trading permissions status\n"
                "• Account type and limits")
            return
        
        account_info = self.binance_api.get_account_info()
        
        if "error" in account_info:
            self.account_info_display.setPlainText(
                f"❌ Error loading account information:\n\n{account_info['error']}\n\n"
                f"Please check your API credentials and try again.")
        else:
            # Format comprehensive account information
            formatted_info = "💰 ACCOUNT INFORMATION\n" + "="*60 + "\n\n"
            
            # Account basics
            formatted_info += "🏦 ACCOUNT DETAILS:\n" + "-"*30 + "\n"
            formatted_info += f"Account Type: {account_info.get('accountType', 'Unknown')}\n"
            formatted_info += f"Trading Enabled: {'✅ Yes' if account_info.get('canTrade', False) else '❌ No'}\n"
            formatted_info += f"Withdraw Enabled: {'✅ Yes' if account_info.get('canWithdraw', False) else '❌ No'}\n"
            formatted_info += f"Deposit Enabled: {'✅ Yes' if account_info.get('canDeposit', False) else '❌ No'}\n\n"
            
            # Process and display balances
            if 'balances' in account_info:
                formatted_info += "💰 ASSET BALANCES:\n" + "-"*30 + "\n"
                
                significant_balances = []
                for balance in account_info['balances']:
                    free_balance = float(balance['free'])
                    locked_balance = float(balance['locked'])
                    total_balance = free_balance + locked_balance
                    
                    # Only show balances with meaningful amounts
                    if total_balance > 0.00000001:  # Avoid dust amounts
                        significant_balances.append({
                            'asset': balance['asset'],
                            'free': free_balance,
                            'locked': locked_balance,
                            'total': total_balance
                        })
                
                if significant_balances:
                    # Sort by total balance (descending)
                    significant_balances.sort(key=lambda x: x['total'], reverse=True)
                    
                    # Display top 15 balances
                    for balance in significant_balances[:15]:
                        formatted_info += f"  {balance['asset']:>8}: {balance['free']:>15.8f}"
                        if balance['locked'] > 0:
                            formatted_info += f" + {balance['locked']:>12.8f} (locked)"
                        formatted_info += f" = {balance['total']:>15.8f}\n"
                    
                    if len(significant_balances) > 15:
                        formatted_info += f"  ... and {len(significant_balances) - 15} more assets\n"
                    
                    formatted_info += f"\n📊 Total Assets with Balance: {len(significant_balances)}\n"
                else:
                    formatted_info += "  No significant balances found.\n"
            
            # Trading permissions
            formatted_info += f"\n🔐 PERMISSIONS:\n" + "-"*30 + "\n"
            permissions = account_info.get('permissions', [])
            if permissions:
                for permission in permissions:
                    formatted_info += f"  ✅ {permission.upper()}\n"
            else:
                formatted_info += "  No specific permissions listed.\n"
            
            # Environment and timestamp
            env_text = "🧪 Testnet" if self.binance_api.use_testnet else "🔴 Live Trading"
            formatted_info += f"\n🌐 Environment: {env_text}\n"
            formatted_info += f"🕒 Last Updated: {datetime.datetime.now().strftime('%Y-%m-%d %H:%M:%S')}"
            
            self.account_info_display.setPlainText(formatted_info)
    
    # ===== UTILITY METHODS AND STATUS MANAGEMENT =====
    
    def update_connection_status(self, status):
        """Update connection status with intelligent color coding and feedback"""
        self.connection_status.setText(f"Connection: {status}")
        
        # Sophisticated status analysis for color coding
        positive_indicators = ["success", "verified", "active", "✅", "saved", "ready"]
        negative_indicators = ["error", "failed", "❌", "cannot", "denied"]
        processing_indicators = ["testing", "loading", "🔄", "fetching", "connecting"]
        
        if any(indicator in status.lower() for indicator in positive_indicators):
            self.connection_status.setStyleSheet("color: #00ff88; font-weight: bold;")
        elif any(indicator in status.lower() for indicator in negative_indicators):
            self.connection_status.setStyleSheet("color: #ff4444; font-weight: bold;")
        elif any(indicator in status.lower() for indicator in processing_indicators):
            self.connection_status.setStyleSheet("color: #ffff66; font-weight: bold;")
        else:
            self.connection_status.setStyleSheet("color: #ffffff; font-weight: bold;")
    
    # ===== COMPREHENSIVE ML SYSTEM MANAGEMENT =====
    
    def update_ml_status(self, status):
        """Update ML system status with comprehensive visual feedback"""
        self.ml_status.setText(f"ML: {status}")
        self.ml_detailed_status.setText(f"Status: {status}")
        
        # Intelligent color coding based on status content
        positive_indicators = ["✅", "trained", "success", "loaded", "verified", "ready"]
        negative_indicators = ["❌", "error", "failed", "denied", "cannot"]
        processing_indicators = ["🔄", "training", "loading", "fetching", "initializing"]
        
        if any(indicator in status.lower() for indicator in positive_indicators):
            color_style = "color: #00ff88; font-weight: bold;"
        elif any(indicator in status.lower() for indicator in negative_indicators):
            color_style = "color: #ff4444; font-weight: bold;"
        elif any(indicator in status.lower() for indicator in processing_indicators):
            color_style = "color: #ffff66; font-weight: bold;"
        else:
            color_style = "color: #ffffff; font-weight: bold;"
        
        self.ml_status.setStyleSheet(color_style)
        self.ml_detailed_status.setStyleSheet(color_style)
    
    def update_training_progress(self, message):
        """Update training progress with intelligent progress tracking"""
        self.training_progress.setVisible(True)
        
        # Sophisticated progress calculation based on training stages
        progress_mapping = {
            "fetching historical data": 10,
            "loaded 5m": 25,
            "loaded 15m": 45,
            "loaded 1h": 65,
            "training ml model": 80,
            "model trained": 100,
            "training completed": 100,
            "success": 100
        }
        
        progress_value = 0
        for keyword, value in progress_mapping.items():
            if keyword in message.lower():
                progress_value = value
                break
        
        self.training_progress.setValue(progress_value)
        
        # Auto-hide progress bar after completion
        if progress_value == 100:
            QTimer.singleShot(3000, lambda: self.training_progress.setVisible(False))
        
        # Update accuracy and feature importance if training completed
        if (self.enhanced_data_worker and 
            self.enhanced_data_worker.ml_generator.is_trained and 
            progress_value == 100):
            
            accuracy = self.enhanced_data_worker.ml_generator.training_accuracy
            self.ml_accuracy_label.setText(f"Model Accuracy: {accuracy:.1%}")
            
            # Update feature importance display
            feature_importance = self.enhanced_data_worker.ml_generator.get_feature_importance()
            self.update_feature_importance_display(feature_importance)
    
    def update_feature_importance_display(self, feature_importance):
        """Update feature importance table with sophisticated visualization"""
        try:
            self.feature_importance_table.setRowCount(0)
            
            # Display top 10 most important features
            top_features = feature_importance[:10] if feature_importance else []
            
            for i, (feature_name, importance) in enumerate(top_features):
                self.feature_importance_table.insertRow(i)
                
                # Format feature name for better readability
                display_name = feature_name.replace('_', ' ').title()
                self.feature_importance_table.setItem(i, 0, QTableWidgetItem(display_name))
                
                # Color-coded importance values
                importance_item = QTableWidgetItem(f"{importance:.4f}")
                if importance > 0.1:
                    importance_item.setForeground(QColor(0, 255, 136))  # High importance
                elif importance > 0.05:
                    importance_item.setForeground(QColor(255, 255, 102))  # Medium importance
                else:
                    importance_item.setForeground(QColor(255, 165, 0))  # Low importance
                
                self.feature_importance_table.setItem(i, 1, importance_item)
                
        except Exception as e:
            print(f"Error updating feature importance: {e}")
    
    # ===== ENHANCED APPLICATION LIFECYCLE MANAGEMENT =====
    
    def closeEvent(self, event):
        """Handle application close with comprehensive cleanup and user confirmation"""
        if self.is_trading:
            reply = QMessageBox.question(self, "Exit Application", 
                "🚀 Trading System Active\n\n"
                "The ML trading system is currently running.\n"
                "Closing will stop all data collection and signal generation.\n\n"
                "Are you sure you want to exit?",
                QMessageBox.Yes | QMessageBox.No)
            
            if reply != QMessageBox.Yes:
                event.ignore()
                return
        
        try:
            # Comprehensive cleanup sequence
            print("🔄 Initiating application cleanup...")
            
            if self.enhanced_data_worker:
                print("⏹️ Stopping data worker thread...")
                self.enhanced_data_worker.stop_updates()
                self.enhanced_data_worker = None
            
            # Clear sensitive data from memory
            if hasattr(self, 'binance_api'):
                self.binance_api.api_key = ""
                self.binance_api.api_secret = ""
            
            # Clear signal performance data
            if hasattr(self, 'signal_performance'):
                self.signal_performance.clear()
            
            print("✅ Application cleanup completed successfully")
            event.accept()
            
        except Exception as e:
            print(f"⚠️ Error during application cleanup: {e}")
            event.accept()  # Still allow exit even if cleanup fails

# ===== ENHANCED DATA WORKER WITH MISSING SIGNALS =====
def main():
    """
    Main application entry point with comprehensive system validation and error handling
    
    This function provides:
    - Complete system requirements validation
    - Intelligent dependency checking
    - User-friendly error messages and guidance
    - Graceful degradation for missing optional components
    - Professional startup sequence with progress feedback
    """
    try:
        print("="*70)
        print("🤖 ADVANCED ML BINANCE TRADING APPLICATION")
        print("="*70)
        print("Version: 2.0.0 - Production Ready")
        print("Features: Real Machine Learning, Live Market Data, Professional UI")
        print("Safety: Comprehensive Error Handling, Testnet Support")
        print("="*70)
        
        # Create QApplication with enhanced configuration
        app = QApplication(sys.argv)
        app.setApplicationName("🤖 Advanced ML Binance Trading Bot")
        app.setApplicationVersion("2.0.0")
        app.setOrganizationName("ML Trading Solutions")
        app.setOrganizationDomain("mltrading.solutions")
        
        # Set high-quality application style and attributes
        app.setStyle('Fusion')
        
        # Enable high DPI scaling for modern displays
        if hasattr(Qt, 'AA_EnableHighDpiScaling'):
            app.setAttribute(Qt.AA_EnableHighDpiScaling, True)
        if hasattr(Qt, 'AA_UseHighDpiPixmaps'):
            app.setAttribute(Qt.AA_UseHighDpiPixmaps, True)
        
        # Comprehensive system requirements validation
        print("🔍 Validating System Requirements...")
        print("-" * 40)
        
        # Check Python version
        python_version = sys.version_info
        if python_version < (3, 7):
            print(f"❌ Python version: {python_version.major}.{python_version.minor} (Requires 3.7+)")
            print("💡 Please upgrade Python to version 3.7 or higher")
            return 1
        else:
            print(f"✅ Python version: {python_version.major}.{python_version.minor}.{python_version.micro}")
        
        # Check required packages with detailed feedback
        required_packages = {
            'pandas': 'Data manipulation and analysis',
            'numpy': 'Numerical computing',
            'sklearn': 'Machine learning algorithms',
            'ta': 'Technical analysis indicators',
            'requests': 'HTTP client for API calls',
            'PyQt5': 'GUI framework'
        }
        
        optional_packages = {
            'xgboost': 'Advanced gradient boosting (optional)',
            'joblib': 'Model persistence (optional)'
        }
        
        missing_required = []
        missing_optional = []
        
        # Check required packages
        for package, description in required_packages.items():
            try:
                __import__(package)
                print(f"✅ {package:<12} - {description}")
            except ImportError:
                missing_required.append(package)
                print(f"❌ {package:<12} - MISSING - {description}")
        
        # Check optional packages
        for package, description in optional_packages.items():
            try:
                __import__(package)
                print(f"✅ {package:<12} - {description}")
            except ImportError:
                missing_optional.append(package)
                print(f"⚠️  {package:<12} - OPTIONAL - {description}")
        
        # Handle missing packages
        if missing_required:
            print(f"\n❌ Missing required packages: {', '.join(missing_required)}")
            print("💡 Install with:")
            print(f"   pip install {' '.join(missing_required)}")
            return 1
        
        if missing_optional:
            print(f"\n⚠️  Optional packages not found: {', '.join(missing_optional)}")
            print("💡 For full functionality, install with:")
            print(f"   pip install {' '.join(missing_optional)}")
            print("   (Application will run with reduced features)")
        
        print("\n✅ All critical system requirements satisfied")
        print("🚀 Initializing application components...")
        
        # Create and configure main window
        window = BinanceTradingApp()
        
        # Set application icon if available
        try:
            # You can add an icon file here
            # window.setWindowIcon(QIcon('icon.png'))
            pass
        except:
            pass
        
        # Show window with fade-in effect (optional)
        window.show()
        
        print("✅ Application started successfully!")
        print("\n📋 Quick Start Guide:")
        print("1. 🔐 Configure API credentials in 'API Configuration' tab")
        print("2. 🤖 Select your preferred ML model (Random Forest recommended)")
        print("3. 📈 Choose a trading symbol (BTCUSDT is default)")
        print("4. 🚀 Click 'Start ML Trading' to begin")
        print("5. 📊 Monitor signals in the 'Live Trading' tab")
        print("\n⚠️  Important: Start with testnet for safety!")
        print("="*70)
        
        # Run the application event loop
        return app.exec_()
        
    except ImportError as e:
        print(f"\n❌ Import Error: {e}")
        print("💡 Missing dependencies. Install with:")
        print("   pip install PyQt5 pandas numpy scikit-learn ta requests")
        print("   pip install xgboost joblib  # Optional but recommended")
        return 1
        
    except Exception as e:
        print(f"\n❌ Fatal Error: {e}")
        print("💡 Please check your Python installation and try again")
        print("📧 Report issues at: https://github.com/your-repo/issues")
        return 1

if __name__ == "__main__":
    """
    Application entry point with comprehensive error handling and user guidance
    
    🎯 Key Features:
    ├── 📊 Real-time Binance market data integration
    ├── 🤖 Advanced machine learning signal generation
    ├── 🔬 Multiple ML models (Random Forest, XGBoost, Rule-based)
    ├── 📈 25+ technical indicators for comprehensive analysis
    ├── 🧠 Intelligent feature engineering and model training
    ├── 🎨 Professional dark-themed UI with real-time updates
    ├── 🛡️ Robust error handling and data validation
    ├── 💾 Export capabilities and model persistence
    ├── 🧪 Testnet support for safe development
    └── 📱 Cross-platform compatibility
    
    🚀 Getting Started:
    1. Install dependencies: pip install PyQt5 pandas numpy scikit-learn ta requests xgboost
    2. Run the application: python reep.py
    3. Configure API credentials (use testnet first!)
    4. Select ML model and trading symbol
    5. Start trading and monitor real-time signals
    
    ⚠️  Safety Notice:
    - Always test with Binance testnet first
    - Never invest more than you can afford to lose
    - This is educational software, not financial advice
    """
    
    try:
        exit_code = main()
        print(f"\n🔄 Application exited with code: {exit_code}")
        
        if exit_code == 0:
            print("✅ Clean shutdown completed")
        else:
            print("⚠️ Application encountered issues during execution")
        
        sys.exit(exit_code)
        
    except KeyboardInterrupt:
        print("\n⏹️ Application interrupted by user (Ctrl+C)")
        print("🔄 Performing emergency cleanup...")
        sys.exit(0)
        
    except Exception as e:
        print(f"\n❌ Unexpected fatal error: {e}")
        print("📧 Please report this issue with the full error log")
        sys.exit(1)
<|MERGE_RESOLUTION|>--- conflicted
+++ resolved
@@ -268,7 +268,6 @@
         self.auto_trade_checkbox = QCheckBox("Enable Auto Trade")
         self.auto_trade_qty = QLineEdit()
         self.auto_trade_qty.setPlaceholderText("Qty per trade")
-<<<<<<< HEAD
 
         self.confidence_spin = QSpinBox()
         self.confidence_spin.setRange(50, 100)
@@ -279,10 +278,7 @@
         auto_layout.addWidget(self.auto_trade_qty)
         auto_layout.addWidget(QLabel("Min Confidence:"))
         auto_layout.addWidget(self.confidence_spin)
-=======
-        auto_layout.addWidget(self.auto_trade_checkbox)
-        auto_layout.addWidget(self.auto_trade_qty)
->>>>>>> 0862f047
+
         auto_group.setLayout(auto_layout)
 
         layout.addWidget(auto_group)
@@ -1245,17 +1241,13 @@
             # Update analytics
             self.update_signal_analytics(signal_data)
 
-<<<<<<< HEAD
             # Auto trading if enabled and confidence threshold met
             if (
                 self.auto_trade_checkbox.isChecked()
                 and signal_text in ("BUY", "SELL")
                 and confidence >= self.confidence_spin.value()
             ):
-=======
-            # Auto trading if enabled
-            if (self.auto_trade_checkbox.isChecked() and signal_text in ("BUY", "SELL")):
->>>>>>> 0862f047
+
                 qty_text = self.auto_trade_qty.text().strip()
                 try:
                     qty = float(qty_text)
@@ -1264,13 +1256,10 @@
                             self.current_symbol, signal_text, qty, "MARKET"
                         )
                         if "error" in result:
-<<<<<<< HEAD
                             self.update_connection_status(
                                 f"Auto trade error: {result['error']}"
                             )
-=======
-                            self.update_connection_status(f"Auto trade error: {result['error']}")
->>>>>>> 0862f047
+
                         else:
                             self.update_connection_status("✅ Auto trade executed")
                 except ValueError:
