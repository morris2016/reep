# Advanced ML Binance Trading Application

This project provides an advanced, GUI-based trading bot for Binance that leverages machine learning techniques. The application is written in Python and uses PyQt5 for the interface. It integrates multiple technical indicators and supports testnet trading for safe experimentation.

## Features
- Real-time Binance market data integration
- Multiple ML models (Random Forest, XGBoost, Advanced Ensemble, rule-based fallback)
- Council ensemble model combining Random Forest and Logistic Regression
- Over 25 technical indicators from the `ta` library
- Professional dark-themed UI with live updates
- Real-time price chart widget visualizing recent prices
- Candlestick chart for OHLC visualization
- Export of signal history and model persistence
- Manual trading interface for quick order execution
 - Optional auto trading mode to automatically execute ML signals
 - Configurable confidence threshold for safer auto trading
<<<<<<< HEAD
- Trade history table showing executed manual and auto orders
- Trade history persisted to a local SQLite database with CSV export
=======

>>>>>>> 85ad1d72
- Built-in "Copy Source" button for easy code sharing
- Detailed authentication error messages for easier API troubleshooting
- Optional advanced risk management and regime detection modules
- Experimental online learning optimizer for real-time adaptation
- Built-in testnet support for safe development and testing
- Advanced risk management and market regime detection utilities

These features are summarized in the entry point docstring of [`trading_ui.py`](./trading_ui.py) around the `if __name__ == "__main__":` block.

## Setup
1. Ensure **Python 3.7+** is installed.
2. Install required dependencies:
   ```bash
   pip install PyQt5 pandas numpy scikit-learn ta requests
   # Optional but recommended
   pip install xgboost lightgbm joblib
   ```
3. Clone this repository and navigate to the project folder.

## Running the Application
Start the application with:
```bash
python reep.py
```
The `main()` function defined in [`trading_ui.py`](./trading_ui.py) performs dependency checks and launches the PyQt interface. Configure your Binance API credentials in the UI (use the Binance **testnet** initially) and select your preferred ML model to start trading.

## Notes
- Always test with the Binance testnet before trading live funds.
- This project is for educational purposes and does not constitute financial advice.

## License
This project is licensed under the [MIT License](LICENSE).
<|MERGE_RESOLUTION|>--- conflicted
+++ resolved
@@ -14,12 +14,9 @@
 - Manual trading interface for quick order execution
  - Optional auto trading mode to automatically execute ML signals
  - Configurable confidence threshold for safer auto trading
-<<<<<<< HEAD
 - Trade history table showing executed manual and auto orders
 - Trade history persisted to a local SQLite database with CSV export
-=======
 
->>>>>>> 85ad1d72
 - Built-in "Copy Source" button for easy code sharing
 - Detailed authentication error messages for easier API troubleshooting
 - Optional advanced risk management and regime detection modules
